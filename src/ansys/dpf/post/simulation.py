--- conflicted
+++ resolved
@@ -525,15 +525,10 @@
                 category=UserWarning,
             )
         unit = None
-<<<<<<< HEAD
-        if len(fc) > 0:
-            unit = fc[0].unit
-=======
         times = [""]
         if len(fc) > 0:
             unit = fc[0].unit
             times = fc.get_available_ids_for_label("time")
->>>>>>> e942d3bb
         if unit == "":
             unit = None
         comp_index = None

"""Module containing the ``Simulation`` class.

Simulation
----------

"""
from abc import ABC
from enum import Enum
from os import PathLike
import re
from typing import Dict, List, Tuple, Union
import warnings

import ansys.dpf.core as dpf
from ansys.dpf.core import DataSources, Model, TimeFreqSupport, Workflow, errors
from ansys.dpf.core.available_result import _result_properties
from ansys.dpf.core.common import elemental_properties
from ansys.dpf.core.plotter import DpfPlotter
from ansys.dpf.core.server_types import BaseServer
import numpy as np

from ansys.dpf.post import locations
from ansys.dpf.post.dataframe import DataFrame
from ansys.dpf.post.index import (
    CompIndex,
    LabelIndex,
    MeshIndex,
    MultiIndex,
    ResultsIndex,
    SetIndex,
)
from ansys.dpf.post.mesh import Mesh
from ansys.dpf.post.meshes import Meshes
from ansys.dpf.post.selection import Selection, _WfNames

component_label_to_index = {
    "1": 0,
    "2": 1,
    "3": 2,
    "4": 3,
    "5": 4,
    "6": 5,
    "X": 0,
    "Y": 1,
    "Z": 2,
    "XX": 0,
    "YY": 1,
    "ZZ": 2,
    "XY": 3,
    "YZ": 4,
    "XZ": 5,
}

vector_component_names = ["X", "Y", "Z"]
matrix_component_names = ["XX", "YY", "ZZ", "XY", "YZ", "XZ"]
principal_names = ["1", "2", "3"]


class ResultCategory(Enum):
    """Enum for available result categories."""

    scalar = 1
    vector = 2
    matrix = 3
    principal = 4
    equivalent = 5


class Simulation(ABC):
    """Base class of all PyDPF-Post simulation types."""

    _vector_component_names = vector_component_names
    _matrix_component_names = matrix_component_names
    _principal_names = principal_names

    def __init__(self, data_sources: DataSources, model: Model):
        """Initialize the simulation using a ``dpf.core.Model`` object."""
        self._model = model
        self._data_sources = data_sources
        self._geometries = []
        self._boundary_conditions = []
        self._loads = []
        self._active_selection = None
        self._named_selections = None
        self._mesh = None
        self._units = None
        self._time_freq_precision = None

    def release_streams(self):
        """Release the streams to data files if any is active."""
        self._model.metadata.release_streams()

    @property
<<<<<<< HEAD
    def mesh_info(self):
        """Return available mesh information."""
        mesh_selection_manager_provider_op = (
            dpf.operators.metadata.mesh_selection_manager_provider(
                data_sources=self._data_sources
            )
        )
        outputs = mesh_selection_manager_provider_op.outputs
        # print(dir(outputs))
        return outputs.mesh_selection_manager

    @property
    def results(self) -> List[str]:
=======
    def results(self) -> List[dpf.result_info.available_result.AvailableResult]:
>>>>>>> 16224eaa
        r"""Available results.

        Returns a list of available results.

        Examples
        --------
        >>> from ansys.dpf import post
        >>> from ansys.dpf.post import examples
        >>> simulation = post.load_simulation(examples.static_rst)
        >>> print(simulation.results) # doctest: +NORMALIZE_WHITESPACE +ELLIPSIS
        [...]
        """
        return self._model.metadata.result_info.available_results

    @property
    def result_info(self):
        """Return information concerning the available results."""
        return self._model.metadata.result_info

    @property
    def geometries(self):
        """List of constructed geometries in the simulation.

        Returns a list of geometry objects.

        Examples
        --------
        >>> from ansys.dpf import post
        >>> from ansys.dpf.post import examples
        >>> simulation = post.load_simulation(examples.static_rst)
        >>> print(simulation.geometries) # doctest: +NORMALIZE_WHITESPACE +ELLIPSIS
        []
        """
        return self._geometries

    # @property
    # def boundary_conditions(self):
    #     """List of boundary conditions in the simulation.
    #
    #     Returns a list of boundary_condition objects.
    #
    #     Examples
    #     --------
    #     >>> from ansys.dpf import post
    #     >>> from ansys.dpf.post import examples
    #     >>> simulation = post.load_simulation(examples.static_rst)
    #     >>> print(simulation.boundary_conditions) # doctest: +NORMALIZE_WHITESPACE +ELLIPSIS
    #     []
    #     """
    #     return self._boundary_conditions

    # @property
    # def loads(self):
    #     """List of loads in the simulation.
    #
    #     Returns a list of load objects.
    #
    #     Examples
    #     --------
    #     >>> from ansys.dpf import post
    #     >>> from ansys.dpf.post import examples
    #     >>> simulation = post.load_simulation(examples.static_rst)
    #     >>> print(simulation.loads) # doctest: +NORMALIZE_WHITESPACE +ELLIPSIS
    #     []
    #     """
    #     return self._loads

    @property
    def mesh(self) -> Mesh:
        """Mesh representation of the model.

        Returns a :class:`ansys.dpf.post.mesh.Mesh` object.

        Examples
        --------
        >>> from ansys.dpf import post
        >>> from ansys.dpf.post import examples
        >>> simulation = post.load_simulation(examples.static_rst)
        >>> print(simulation.mesh) # doctest: +NORMALIZE_WHITESPACE +ELLIPSIS
            DPF  Mesh:
              81 nodes
              8 elements
              Unit: m
              With solid (3D) elements
        """
        if self._mesh is None:
            self._mesh = Mesh(self._model.metadata.meshed_region)
        return self._mesh

    @property
    def named_selections(self) -> List[str]:
        """List of named selections in the simulation.

        Returns a list of named selections names.

        Examples
        --------
        >>> from ansys.dpf import post
        >>> from ansys.dpf.post import examples
        >>> simulation = post.load_simulation(examples.static_rst)
        >>> print(simulation.named_selections) # doctest: +NORMALIZE_WHITESPACE +ELLIPSIS
        ['_FIXEDSU']
        """
        if self._named_selections is None:
            self._named_selections = self._model.metadata.available_named_selections
        return self._named_selections

    def plot(
        self,
        mesh: bool = True,
        constructed_geometries: bool = True,
        loads: bool = True,
        boundary_conditions: bool = True,
    ):
        """General plot of the simulation object.

        Plots by default the complete mesh contained in the simulation,
        as well as a representation of the constructed geometry,
        the loads, and the boundary conditions currently defined.
        Each representation can be deactivated with its respective boolean argument.

        Parameters
        ----------
        mesh:
            Whether to plot the mesh representation.
        constructed_geometries:
            Whether to plot the constructed geometries.
        loads:
            Whether to plot the loads.
        boundary_conditions:
            Whether to plot the boundary conditions.

        Returns
        -------
            Returns a plotter instance of the active visualization backend.

        Examples
        --------
        >>> from ansys.dpf import post
        >>> from ansys.dpf.post import examples
        >>> simulation = post.load_simulation(examples.static_rst)
        >>> simulation.plot() # doctest: +NORMALIZE_WHITESPACE +ELLIPSIS
        """
        plt = DpfPlotter()
        if mesh:
            plt.add_mesh(self.mesh._meshed_region)
        if constructed_geometries:
            for geom in self.geometries:
                getattr(plt, "add_" + str(type(geom).__name__).lower())(geom)
        if loads:
            pass
        if boundary_conditions:
            pass
        plt.show_figure()

    @property
    def active_selection(self) -> Union[Selection, None]:
        """Active selection used by default for result queries.

        Returns a :object:`ansys.dpf.post.selection.Selection` object.

        Examples
        --------
        >>> from ansys.dpf import post
        >>> from ansys.dpf.post import examples
        >>> simulation = post.load_simulation(examples.static_rst)
        >>> selection = post.selection.Selection()
        >>> simulation.active_selection = selection
        >>> print(simulation.active_selection) # doctest: +NORMALIZE_WHITESPACE +ELLIPSIS
        <ansys.dpf.post.selection.Selection object at ...>
        """
        return self._active_selection

    @active_selection.setter
    def active_selection(self, selection: Union[Selection, None]):
        """Sets a selection as active on the simulation.

        Activating a given selection on a simulation means it is used
        as a default selection/filter in further result queries.

        Examples
        --------
        >>> from ansys.dpf import post
        >>> from ansys.dpf.post import examples
        >>> simulation = post.load_simulation(examples.static_rst)
        >>> selection = post.selection.Selection()
        >>> simulation.active_selection = selection
        >>> print(simulation.active_selection) # doctest: +NORMALIZE_WHITESPACE +ELLIPSIS
        <ansys.dpf.post.selection.Selection object at ...>
        """
        if selection is not None:
            self._active_selection = selection
        else:
            self.deactivate_selection()

    def deactivate_selection(self):
        """Deactivate the currently active selection.

        Examples
        --------
        >>> from ansys.dpf import post
        >>> from ansys.dpf.post import examples
        >>> simulation = post.load_simulation(examples.static_rst)
        >>> selection = post.selection.Selection()
        >>> simulation.active_selection = selection
        >>> print(simulation.active_selection) # doctest: +NORMALIZE_WHITESPACE +ELLIPSIS
        <ansys.dpf.post.selection.Selection object at ...>
        >>> simulation.deactivate_selection()
        >>> print(simulation.active_selection) # doctest: +NORMALIZE_WHITESPACE +ELLIPSIS
        None
        """
        self._active_selection = None

    @property
    def _time_frequencies(self):
        """Description of the temporal/frequency analysis of the model."""
        return self._model.metadata.time_freq_support

    @property
    def _get_time_freq_precision(self):
        """Computes a precision for times/frequencies requests based on the underlying support."""
        if self._time_freq_precision is None:
            available_values = self.time_freq_support.time_frequencies.data
            diff = np.diff(available_values, prepend=available_values[0] - 1.0)
            minimum = np.min(diff)
            self._time_freq_precision = minimum / 20.0
        return self._time_freq_precision

    @property
    def time_freq_support(self) -> TimeFreqSupport:
        """Description of the temporal/frequency analysis of the model."""
        return self._time_frequencies

    @property
    def set_ids(self) -> List:
        """Returns the list of set IDs available in the simulation."""
        return list(range(1, self.time_freq_support.n_sets + 1))

    @property
    def units(self):
        """Returns the current units used."""
        us = self._model.metadata.result_info.unit_system
        result_units = us.split(": ")[1].split(", ")
        if self._units is None:
            self._units = {
                "time": result_units[3],
                "length": result_units[0],
                "mass": result_units[1],
                "force": result_units[2],
                "temperature": result_units[6],
                "potential": result_units[4],
                "current": result_units[5],
            }
        return self._units

    def split_mesh_by_properties(
        self,
        properties: Union[
            List[elemental_properties],
            Dict[elemental_properties, Union[int, List[int]]],
        ],
    ) -> Meshes:
        """Splits the simulation Mesh according to properties and returns it as Meshes.

        Parameters
        ----------
        properties:
            Elemental properties to split the global mesh by. Returns all meshes if a list,
            or returns only meshes for certain elemental property values if a dict with
            elemental properties labels with associated value or list of values.

        Returns
        -------
        A Meshes entity with resulting meshes.

        Examples
        --------
        >>> from ansys.dpf import post
        >>> from ansys.dpf.post.common import elemental_properties
        >>> from ansys.dpf.post import examples
        >>> example_path = examples.download_all_kinds_of_complexity()
        >>> simulation = post.StaticMechanicalSimulation(example_path)
        >>> # Split by elemental properties and get all resulting meshes
        >>> meshes_split = simulation.split_mesh_by_properties(
        ...     properties=[elemental_properties.material,
        ...                 elemental_properties.element_shape]
        ... )
        >>> # Split by elemental properties and only get meshes for certain property values
        >>> # Here: split by material and shape, return only for material 1 and shapes 0 and 1
        >>> meshes_filtered = simulation.split_mesh_by_properties(
        ...     properties={elemental_properties.material: 1,
        ...                 elemental_properties.element_shape: [0, 1]}
        ... )
        """
        split_op = dpf.operators.scoping.split_on_property_type(
            mesh=self._model.metadata.mesh_provider.outputs.mesh,
            requested_location=dpf.locations.elemental,
        )
        values = None
        if isinstance(properties, dict):
            values = properties.values()
            properties = list(properties.keys())
        for i, prop in enumerate(properties):
            split_op.connect(13 + i, prop)
        scopings_container = split_op.outputs.mesh_scoping()
        # meshes = []
        meshes_container = dpf.MeshesContainer()
        for label in scopings_container.labels:
            meshes_container.add_label(label)
        for i, scoping in enumerate(scopings_container):
            mesh_from_scoping = dpf.operators.mesh.from_scoping(
                scoping=scoping,
                mesh=self._model.metadata.mesh_provider.outputs.mesh,
            )
            # meshes.append(mesh_from_scoping.outputs.mesh())
            meshes_container.add_mesh(
                mesh=mesh_from_scoping.outputs.mesh(),
                label_space=scopings_container.get_label_space(i),
            )
        meshes = Meshes(meshes_container=meshes_container)
        if values is None:
            return meshes
        else:
            return meshes.select(**dict(zip(properties, values)))

    def __str__(self):
        """Get the string representation of this class."""
        txt = (
            "%s." % re.sub(r"(?<!^)(?=[A-Z])", " ", type(self).__name__)
            + "\n\n\nData Sources\n------------------------------\n"
        )
        ds_str = self._model._data_sources.__str__()
        txt += ds_str
        txt += "\n\n"
        txt += self._model.__str__()
        return txt

    def _build_components_for_vector(self, base_name, components):
        out, columns = self._build_components(
            base_name, components, self._vector_component_names
        )
        return out, columns

    def _build_components_for_matrix(self, base_name, components):
        out, columns = self._build_components(
            base_name, components, self._matrix_component_names
        )
        return out, columns

    def _build_components(self, base_name, components, component_names):
        # Create operator internal names based on components
        out = []
        if components is None:
            out = None
        else:
            if isinstance(components, int) or isinstance(components, str):
                components = [components]
            if not isinstance(components, list):
                raise ValueError(
                    "Argument 'components' must be an int, a str, or a list of either."
                )
            for comp in components:
                if not (isinstance(comp, str) or isinstance(comp, int)):
                    raise ValueError(
                        "Argument 'components' can only contain integers and/or strings.\n"
                        f"The provided component '{comp}' is not valid."
                    )
                if isinstance(comp, int):
                    comp = str(comp)
                if comp not in component_label_to_index.keys():
                    raise ValueError(
                        f"Component {comp} is not valid. Please use one of: "
                        f"{list(component_label_to_index.keys())}."
                    )
                out.append(component_label_to_index[comp])

        # Take unique values and build names list
        if out is None:
            columns = [base_name + comp for comp in component_names]
        else:
            out = list(set(out))
            columns = [base_name + component_names[i] for i in out]
        return out, columns

    def _build_components_for_principal(self, base_name, components):
        # Create operator internal names based on principal components
        out = []
        if components is None:
            components = [1]

        if isinstance(components, int) or isinstance(components, str):
            components = [components]
        if not isinstance(components, list):
            raise ValueError(
                "Argument 'components' must be an int, a str, or a list of either."
            )
        for comp in components:
            if not (isinstance(comp, str) or isinstance(comp, int)):
                raise ValueError(
                    "Argument 'components' can only contain integers and/or strings."
                )
            if str(comp) not in self._principal_names:
                raise ValueError(
                    "A principal component ID must be one of: "
                    f"{self._principal_names}."
                )
            out.append(int(comp) - 1)

        # Take unique values
        if out is not None:
            out = list(set(out))
        # Build columns names
        if out is None:
            columns = [base_name + str(comp) for comp in self._principal_names]
        else:
            columns = [base_name + self._principal_names[i] for i in out]
        return out, columns

    def _build_result_operator(
        self,
        name: str,
        location: Union[locations, str],
        force_elemental_nodal: bool,
    ) -> dpf.Operator:
        op = self._model.operator(name=name)
        op.connect(7, self.mesh._meshed_region)
        if force_elemental_nodal:
            op.connect(9, "ElementalNodal")
        else:
            op.connect(9, location)
        return op

    def _build_result_workflow(
        self,
        name: str,
        location: Union[locations, str],
        force_elemental_nodal: bool,
    ) -> (dpf.Workflow, dpf.Operator):
        op = self._model.operator(name=name)
        op.connect(7, self.mesh._meshed_region)
        if force_elemental_nodal:
            op.connect(9, "ElementalNodal")
        elif location:
            op.connect(9, location)
        wf = Workflow(server=self._model._server)
        wf.set_input_name(_WfNames.read_cyclic, op, 14)
        wf.set_input_name(_WfNames.cyclic_sectors_to_expand, op, 18)
        wf.set_input_name(_WfNames.cyclic_phase, op, 19)
        wf.set_output_name(_WfNames.result, op, 0)
        return wf, op

    def _create_components(self, base_name, category, components):
        comp = None
        # Build the list of requested results
        if category in [ResultCategory.scalar, ResultCategory.equivalent]:
            # A scalar or equivalent result has no components
            to_extract = None
            columns = [base_name]
        elif category == ResultCategory.vector:
            # A vector result can have components selected
            to_extract, columns = self._build_components_for_vector(
                base_name=base_name, components=components
            )
            if to_extract is not None:
                comp = [self._vector_component_names[i] for i in to_extract]
            else:
                comp = self._vector_component_names
        elif category == ResultCategory.matrix:
            # A vector result can have components selected
            to_extract, columns = self._build_components_for_matrix(
                base_name=base_name, components=components
            )
            if to_extract is not None:
                comp = [self._matrix_component_names[i] for i in to_extract]
            else:
                comp = self._matrix_component_names
        elif category == ResultCategory.principal:
            # A principal type of result can have components selected
            to_extract, columns = self._build_components_for_principal(
                base_name=base_name, components=components
            )
            comp = [self._principal_names[i] for i in to_extract]
        else:
            raise ValueError(f"'{category}' is not a valid category value.")
        return comp, to_extract, columns

    def _generate_disp_workflow(self, fc, selection) -> Union[dpf.Workflow, None]:
        # Check displacement is an available result
        if not any(
            [
                result.name == "displacement"
                for result in self._model.metadata.result_info.available_results
            ]
        ):
            return None
        # Build an equivalent workflow for displacement for plots and animations
        disp_wf = dpf.Workflow(server=fc._server)

        disp_op = dpf.operators.result.displacement(
            data_sources=self._model.metadata.data_sources,
            streams_container=self._model.metadata.streams_provider,
            server=fc._server,
        )
        # Connect time_scoping (do not connect mesh_scoping as we want to deform the whole mesh)
        disp_wf.set_input_name("time_scoping", disp_op.inputs.time_scoping)
        disp_wf.connect_with(
            selection.time_freq_selection._selection,
            output_input_names=("scoping", "time_scoping"),
        )

        # Shell layer selection step
        shell_layer_op = dpf.operators.utility.change_shell_layers(
            fields_container=disp_op.outputs.fields_container,
            server=fc._server,
        )
        # Expose shell layer input as workflow input
        disp_wf.set_input_name("shell_layer_int", shell_layer_op.inputs.e_shell_layer)

        # Merge shell and solid fields at same set
        merge_op = dpf.operators.utility.merge_fields_by_label(
            fields_container=shell_layer_op.outputs.fields_container_as_fields_container,
            label="eltype",
        )

        # Expose output
        disp_wf.set_output_name("output", merge_op.outputs.fields_container)

        return disp_wf

    def _create_dataframe(
        self, fc, location, columns, comp, base_name, disp_wf=None, submesh=None
    ):
        # Test for empty results
        if (len(fc) == 0) or all([len(f) == 0 for f in fc]):
            warnings.warn(
                message=f"Returned Dataframe with columns {columns} is empty.",
                category=UserWarning,
            )
        unit = None
        times = [""]
        if len(fc) > 0:
            unit = fc[0].unit
            times = fc.get_available_ids_for_label("time")
            if submesh is not None:
                for i_field in range(len(fc)):
                    bind_support_op = dpf.operators.utility.bind_support(
                        fc[i_field], submesh
                    )
                    fc.add_field(fc.get_label_space(i_field), bind_support_op.eval())
        if unit == "":
            unit = None
        comp_index = None
        if comp is not None:
            comp_index = CompIndex(values=comp)
        row_indexes = [MeshIndex(location=location, fc=fc)]
        if comp_index is not None:
            row_indexes.append(comp_index)
        if len(fc) > 0:
            times = fc.get_available_ids_for_label("time")
        column_indexes = [ResultsIndex(values=[base_name], units=[unit])]
        if times:
            column_indexes.append(SetIndex(values=times))
        label_indexes = []
        # Get the label name values for each label
        for label in fc.labels:
            # Do not treat time
            if label in ["time"]:
                continue
            if len(fc) > 0:
                # Get ID values for this label
                values = fc.get_available_ids_for_label(label)
                # Then try to gather the correspond string values for display
                try:
                    label_support = self.result_info.qualifier_label_support(label)
                    names_field = label_support.string_field_support_by_property(
                        "names"
                    )
                    values = [
                        names_field.get_entity_data_by_id(value)[0] + f" ({value})"
                        for value in values
                    ]
                except (
                    ValueError,
                    errors.DPFServerException,
                    errors.DpfVersionNotSupported,
                    AttributeError,  # Error in GitHub doc CI (Linux) where label_support = None
                ):
                    values = None
            else:
                values = []
            label_indexes.append(LabelIndex(name=label, values=values))

        column_indexes.extend(label_indexes)
        column_index = MultiIndex(indexes=column_indexes)

        row_index = MultiIndex(
            indexes=row_indexes,
        )

        df = DataFrame(
            data=fc,
            columns=column_index,
            index=row_index,
        )
        df._disp_wf = disp_wf

        # Return the result wrapped in a DPF_Dataframe
        return df

    @staticmethod
    def _treat_cyclic(expand_cyclic, phase_angle_cyclic, result_wf):
        if expand_cyclic is not False:
            # If expand_cyclic is a list
            if isinstance(expand_cyclic, list) and len(expand_cyclic) > 0:
                # If a list of sector numbers, directly connect it to the num_sectors pin
                if all(
                    [
                        isinstance(expand_cyclic_i, int)
                        for expand_cyclic_i in expand_cyclic
                    ]
                ):
                    if any([i < 1 for i in expand_cyclic]):
                        raise ValueError(
                            "Sector selection with 'expand_cyclic' starts at 1."
                        )
                    result_wf.connect(
                        _WfNames.cyclic_sectors_to_expand,
                        [i - 1 for i in expand_cyclic],
                    )
                # If any is a list, treat it as per stage num_sectors
                elif any(
                    [
                        isinstance(expand_cyclic_i, list)
                        for expand_cyclic_i in expand_cyclic
                    ]
                ):
                    # Create a ScopingsContainer to fill
                    sectors_scopings = dpf.ScopingsContainer()
                    sectors_scopings.labels = ["stage"]
                    # For each potential num_sectors, check either an int or a list of ints
                    for i, num_sectors_stage_i in enumerate(expand_cyclic):
                        # Prepare num_sectors data
                        if isinstance(num_sectors_stage_i, int):
                            num_sectors_stage_i = [num_sectors_stage_i]
                        elif isinstance(num_sectors_stage_i, list):
                            if not all(
                                [isinstance(n, int) for n in num_sectors_stage_i]
                            ):
                                raise ValueError(
                                    "'expand_cyclic' only accepts lists of int values >= 1."
                                )
                        # num_sectors_stage_i is now a list of int,
                        # add an equivalent Scoping with the correct 'stage' label value
                        if any([i < 1 for i in num_sectors_stage_i]):
                            raise ValueError(
                                "Sector selection with 'expand_cyclic' starts at 1."
                            )
                        sectors_scopings.add_scoping(
                            {"stage": i},
                            dpf.Scoping(ids=[i - 1 for i in num_sectors_stage_i]),
                        )
                    result_wf.connect(
                        _WfNames.cyclic_sectors_to_expand, inpt=sectors_scopings
                    )
            elif not isinstance(expand_cyclic, bool):
                raise ValueError(
                    "'expand_cyclic' argument can only be a boolean or a list."
                )
            result_wf.connect(_WfNames.read_cyclic, 3)  # Connect the read_cyclic pin
        else:
            result_wf.connect(_WfNames.read_cyclic, 1)  # Connect the read_cyclic pin
        if phase_angle_cyclic is not None:
            if isinstance(phase_angle_cyclic, int):
                phase_angle_cyclic = float(phase_angle_cyclic)
            if not isinstance(phase_angle_cyclic, float):
                raise ValueError(
                    "'phase_angle_cyclic' argument only accepts a single float value."
                )
            result_wf.connect(_WfNames.cyclic_phase, phase_angle_cyclic)
        return result_wf


class MechanicalSimulation(Simulation, ABC):
    """Base class for mechanical type simulations.

    This class provides common methods and properties for all mechanical type simulations.
    """

    def __init__(
        self,
        result_file: Union[PathLike, str, DataSources],
        server: Union[BaseServer, None] = None,
    ):
        """Instantiate a mechanical type simulation."""
        model = dpf.Model(result_file, server=server)
        data_sources = model.metadata.data_sources
        super().__init__(data_sources=data_sources, model=model)

    def _build_selection(
        self,
        base_name: str,
        category: ResultCategory,
        selection: Union[Selection, None],
        set_ids: Union[int, List[int], None],
        times: Union[float, List[float], None],
        load_steps: Union[
            int, List[int], Tuple[int, Union[int, List[int]]], None
        ] = None,
        all_sets: bool = False,
        named_selections: Union[List[str], str, None] = None,
        element_ids: Union[List[int], None] = None,
        node_ids: Union[List[int], None] = None,
        location: Union[locations, str] = locations.nodal,
        external_layer: bool = False,
        skin: Union[bool] = False,
        expand_cyclic: Union[bool, List[Union[int, List[int]]]] = True,
    ) -> Selection:
        tot = (
            (node_ids is not None)
            + (element_ids is not None)
            + (named_selections is not None)
            + (selection is not None)
        )
        if tot > 1:
            raise ValueError(
                "Arguments selection, named_selections, element_ids, "
                "and node_ids are mutually exclusive"
            )
        tot = (skin is not None and skin is not False) + (
            external_layer is not None and external_layer is not False
        )
        if tot > 1:
            raise ValueError(
                "Arguments selection, skin, and external_layer are mutually exclusive"
            )
        if selection is not None:
            return selection
        else:
            selection = Selection(server=self._model._server)
        # Create the SpatialSelection

        # First: the skin and the external layer to be able to have both a mesh scoping and
        # the skin/external layer
        if (skin is not None and skin is not False) or (
            external_layer is not None and external_layer is not False
        ):
            res = (
                _result_properties[base_name]
                if base_name in _result_properties
                else None
            )
            location = (
                locations.elemental_nodal
                if self._requires_manual_averaging(base_name, location, category, None)
                else location
            )
            if external_layer not in [None, False]:
                selection.select_external_layer(
                    elements=external_layer if external_layer is not True else None,
                    location=location,
                    result_native_location=res["location"]
                    if res is not None
                    else location,
                    is_model_cyclic=self._model.operator("is_cyclic").eval()
                    if expand_cyclic is not False
                    else "not_cyclic",
                )
            else:
                selection.select_skin(
                    elements=skin if skin is not True else None,
                    location=location,
                    result_native_location=res["location"]
                    if res is not None
                    else location,
                    is_model_cyclic=self._model.operator("is_cyclic").eval()
                    if expand_cyclic is not False
                    else "not_cyclic",
                )
        if named_selections:
            selection.select_named_selection(
                named_selection=named_selections, location=location
            )
        elif element_ids is not None:
            if location == locations.nodal:
                selection.select_nodes_of_elements(elements=element_ids, mesh=self.mesh)
            else:
                selection.select_elements(elements=element_ids)
        elif node_ids is not None:
            if location != locations.nodal:
                raise ValueError(
                    "Argument 'node_ids' can only be used if 'location' "
                    "is equal to 'post.locations.nodal'."
                )
            selection.select_nodes(nodes=node_ids)

        # Create the TimeFreqSelection
        if all_sets:
            selection.time_freq_selection.select_with_scoping(
                dpf.time_freq_scoping_factory.scoping_on_all_time_freqs(self._model)
            )
        elif set_ids is not None:
            selection.select_time_freq_sets(time_freq_sets=set_ids)

        elif times is not None:
            # Check input
            if isinstance(times, list):
                if any([not isinstance(t, (float, int)) for t in times]):
                    raise ValueError("Argument times must contain numeric values only.")
            elif isinstance(times, float) or isinstance(times, int):
                times = [times]
            else:
                raise TypeError("Argument times must be a number or a list of numbers.")

            # Get the set_ids for available time values matching the requested time values.
            available_times = self.time_freq_support.time_frequencies.data
            precision = self._get_time_freq_precision
            available_times_to_extract_set_ids = []
            last_extracted_index = -1
            len_available = len(available_times)
            for t in times:
                found = False
                i = last_extracted_index + 1
                while i < len_available:
                    if abs(float(t) - available_times[i]) < precision:
                        last_extracted_index = i
                        available_times_to_extract_set_ids.append(i + 1)
                        found = True
                    i += 1
                if not found:
                    raise ValueError(f"Could not find time={t} in the simulation.")
            selection.select_time_freq_sets(
                time_freq_sets=available_times_to_extract_set_ids
            )

        # else from load_steps
        elif load_steps is not None:
            # If load_steps and sub_steps
            if len(load_steps) == 2:
                # Translate to cumulative indices (set IDs)
                set_ids = []
                sub_steps = load_steps[1]
                if not isinstance(sub_steps, list):
                    sub_steps = [sub_steps]
                set_id_0 = self._model.metadata.time_freq_support.get_cumulative_index(
                    step=load_steps[0] - 1, substep=sub_steps[0] - 1
                )
                if set_id_0 == -1:
                    raise ValueError(
                        f"Sub-step {sub_steps[0]} of load-step {load_steps[0]} "
                        f"does not exist."
                    )
                else:
                    set_id_0 += 1
                set_ids.extend([set_id_0 + i for i in range(len(sub_steps))])
                selection.select_time_freq_sets(time_freq_sets=set_ids)

            else:
                if isinstance(load_steps, int):
                    load_steps = [load_steps]
                selection.time_freq_selection.select_load_steps(load_steps=load_steps)
            return selection

        else:
            # Otherwise, no argument was given, create a time_freq_scoping of the last set only
            selection.select_time_freq_sets(
                time_freq_sets=[self.time_freq_support.n_sets]
            )
        return selection

    def _requires_manual_averaging(
        self,
        base_name: str,
        location: str,
        category: ResultCategory,
        selection: Selection,
    ):
        res = _result_properties[base_name] if base_name in _result_properties else None
        if category == ResultCategory.equivalent and base_name[0] == "E":  # strain eqv
            return True
        if res is not None and selection is not None:
            return selection.requires_manual_averaging(
                location=location,
                result_native_location=res["location"],
                is_model_cyclic=self._model.operator("is_cyclic").eval(),
            )
        return False

    def _create_averaging_operator(
        self,
        location: str,
        selection: Selection,
    ):
        average_op = None
        first_average_op = None
        forward = None
        if _WfNames.skin in selection.spatial_selection._selection.output_names:
            if self._model._server.meet_version("6.2"):
                first_average_op = self._model.operator(name="solid_to_skin_fc")
                forward = first_average_op
            else:
                first_average_op = self._model.operator(name="solid_to_skin")
                forward = self._model.operator(name="forward_fc")
                forward.connect(0, first_average_op, 0)
            average_wf = dpf.Workflow(server=self._model._server)
            if hasattr(first_average_op.inputs, "mesh_scoping"):
                inpt = (
                    first_average_op.inputs.mesh_scoping
                )  # To keep for retro-compatibility
            else:
                inpt = first_average_op.inputs.mesh
            average_wf.set_input_name(_WfNames.skin, inpt)
            average_wf.connect_with(
                selection.spatial_selection._selection,
                output_input_names={_WfNames.skin: _WfNames.skin},
            )

        if location == locations.nodal:
            average_op = self._model.operator(name="to_nodal_fc")
        elif location == locations.elemental:
            average_op = self._model.operator(name="to_elemental_fc")
        if average_op and forward:
            average_op.connect(0, forward, 0)
        else:
            first_average_op = average_op

        if first_average_op is not None and average_op is not None:
            return (first_average_op, average_op)<|MERGE_RESOLUTION|>--- conflicted
+++ resolved
@@ -91,7 +91,6 @@
         self._model.metadata.release_streams()
 
     @property
-<<<<<<< HEAD
     def mesh_info(self):
         """Return available mesh information."""
         mesh_selection_manager_provider_op = (
@@ -104,10 +103,7 @@
         return outputs.mesh_selection_manager
 
     @property
-    def results(self) -> List[str]:
-=======
     def results(self) -> List[dpf.result_info.available_result.AvailableResult]:
->>>>>>> 16224eaa
         r"""Available results.
 
         Returns a list of available results.

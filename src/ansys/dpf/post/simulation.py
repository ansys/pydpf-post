--- conflicted
+++ resolved
@@ -19,10 +19,7 @@
     MeshIndex,
     MultiIndex,
     ResultsIndex,
-<<<<<<< HEAD
-=======
     SetIndex,
->>>>>>> 6fba0f4d
 )
 from ansys.dpf.post.mesh import Mesh
 from ansys.dpf.post.selection import Selection
@@ -46,11 +43,7 @@
 }
 
 vector_component_names = ["X", "Y", "Z"]
-<<<<<<< HEAD
-matrix_component_names = ["XX", "YY", "ZZ", "XX", "XY", "YZ"]
-=======
 matrix_component_names = ["XX", "YY", "ZZ", "XY", "YZ", "XZ"]
->>>>>>> 6fba0f4d
 principal_names = ["1", "2", "3"]
 
 
@@ -482,15 +475,6 @@
         row_indexes = [MeshIndex(location=location, fc=fc)]
         if comp_index is not None:
             row_indexes.append(comp_index)
-<<<<<<< HEAD
-        column_indexes = [ResultsIndex(values=[base_name])]
-        column_indexes.extend(
-            [
-                LabelIndex(name=label, values=fc.get_available_ids_for_label(label))
-                for label in fc.labels
-            ]
-        )
-=======
         column_indexes = [
             ResultsIndex(values=[base_name]),
             SetIndex(values=fc.get_available_ids_for_label("time")),
@@ -503,7 +487,6 @@
                 )
 
         column_indexes.extend(label_indexes)
->>>>>>> 6fba0f4d
         column_index = MultiIndex(indexes=column_indexes)
 
         row_index = MultiIndex(

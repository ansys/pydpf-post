--- conflicted
+++ resolved
@@ -518,15 +518,11 @@
                 else empty
                 for i in range(len(combination))
             ]
-<<<<<<< HEAD
-            to_append.append(empty)
+            to_append.append(empty)  # row where row index headers are
             if len(self._fc) == 0:
                 for i, _ in enumerate(to_append):
                     lines[i] = lines[i] + to_append[i]
                 break
-=======
-            to_append.append(empty)  # row where row index headers are
->>>>>>> ded7cc6e
             # Get data in the FieldsContainer for those positions
             # Create label_space from combination
             label_space = {}

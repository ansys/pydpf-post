--- conflicted
+++ resolved
@@ -685,11 +685,7 @@
         self,
         save_as: Union[PathLike, None] = None,
         deform: bool = False,
-<<<<<<< HEAD
-        scale_factor: Union[List[float], float, None] = 1.,
-=======
         scale_factor: Union[List[float], float] = 1.0,
->>>>>>> bd73e702
         **kwargs,
     ):
         """Animate the result.

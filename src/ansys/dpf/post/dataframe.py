"""Module containing the ``DataFrame`` class."""
from __future__ import annotations

import itertools
from os import PathLike
from typing import List, Union
import warnings

import ansys.dpf.core as dpf
from ansys.dpf.core.common import shell_layers
from ansys.dpf.core.dpf_array import DPFArray

from ansys.dpf.post import locations
from ansys.dpf.post.index import (
    CompIndex,
    Index,
    LabelIndex,
    MeshIndex,
    MultiIndex,
    ResultsIndex,
    SetIndex,
    ref_labels,
)

display_width = 100
display_max_colwidth = 12
display_max_lines = 6


class DataFrame:
    """A DataFrame style API to manipulate DPF data."""

    def __init__(
        self,
        data: dpf.FieldsContainer,
        index: Union[MultiIndex, Index, List[int]],
        columns: Union[MultiIndex, Index, List[str], None] = None,
    ):
        """Creates a DPF DataFrame based on the given input data.

        Parameters
        ----------
        data:
            Data to use.
        index:
            Row indexing (labels) to use.
        columns:
            Column indexing (labels) to use.
        """
        self._index = index
        if isinstance(data, dpf.FieldsContainer):
            self._fc = data
            # if index is None:
            #     raise NotImplementedError("Creation from FieldsContainer without index "
            #                               "is not yet supported")
            #     # self._index = Index(
            #     #     name=location_to_label[data[0].location], values=None
            #     # )
        else:
            raise ValueError(
                f"Input data type '{type(data)}' is not a valid data type for DataFrame creation."
            )
        if columns is not None:
            self._columns = columns
        else:
            self._columns = None

        # if parent_simulation is not None:
        #     self._parent_simulation = weakref.ref(parent_simulation)

        self._str = None
        self._last_display_width = display_width
        self._last_display_max_colwidth = display_max_colwidth

    @property
    def columns(self):
        """Returns the column labels of the DataFrame."""
        if self._columns is None:
            indexes = [ResultsIndex(values=[self._fc[0].name.split("_")])]
            indexes.extend(
                [
                    LabelIndex(name=label, values=self._fc.get_label_scoping(label).ids)
                    for label in self._fc.labels
                ]
            )
            self._columns = MultiIndex(indexes=indexes)
        return self._columns

    @property
    def index(self) -> Union[MultiIndex, Index]:
        """Returns the Index or MultiIndex for the rows of the DataFrame."""
        return self._index

    @property
    def axes(self) -> List[MultiIndex]:
        """Returns a list with the row MultiIndex first and the columns MultiIndex second."""
        return [self.index, self.columns]

    @property
    def results_index(self) -> Union[ResultsIndex, None]:
        """Returns the available ResultsIndex is present."""
        results_index = self.columns.results_index
        if results_index is None:
            results_index = self.index.results_index
        return results_index

    @property
    def mesh_index(self) -> Union[MeshIndex, None]:
        """Returns the available MeshIndex is present."""
        mesh_index = self.columns.mesh_index
        if mesh_index is None:
            mesh_index = self.index.mesh_index
        return mesh_index

    @property
    def labels(self) -> List[str]:
        """Returns a list of the names of available LabelIndex indexes."""
        names = [index.name for index in self.index if isinstance(index, LabelIndex)]
        names.extend(
            [index.name for index in self.columns if isinstance(index, LabelIndex)]
        )
        return names

    @property
    def _core_object(self):
        """Returns the underlying PyDPF-Core class:`ansys.dpf.core.FieldsContainer` object."""
        return self._fc

    def _filter_arguments(self, arguments):
        """Filter arguments based on available Index names."""
        rows, columns = self.axes
        axes_names = rows.names
        axes_names.extend(columns.names)
        axis_arguments = {}
        keys = list(arguments.keys())
        for argument in keys:
            if argument in axes_names:
                axis_arguments[argument] = arguments.pop(argument)
                # raise ValueError(
                #     f"The DataFrame has no axis {argument}, cannot select it. "
                #     f"Available axes are: {axes_names}."
                # )
        return axis_arguments, arguments

    def select(self, **kwargs) -> DataFrame:
        """Returns a new DataFrame based on selection criteria (value-based).

        Parameters
        ----------
        **kwargs:
            This function accepts as argument any of the Index names available associated with a
            value or a list of values.
            For example, if 'time' is an available class:`Index <ansys.dpf.post.index.Index>`
            of the class:`DataFrame <ansys.dpf.post.DataFrame>` `df`, then you can select the time 1
             by using `df.select(time=1)`.
            One can get the list of available axes using
            :func:`DataFrame.axes <ansys.dpf.post.DataFrame.axes>`.

        Returns
        -------
            A DataFrame of the selected values.

        """
        axis_kwargs, _ = self._filter_arguments(arguments=kwargs)
        if ref_labels.set_ids in axis_kwargs.keys():
            axis_kwargs[ref_labels.time] = axis_kwargs[ref_labels.set_ids]
        # Initiate a workflow
        server = self._fc._server
        wf = dpf.Workflow(server=server)
        wf.progress_bar = False
        input_fc = self._fc
        fc = self._fc
        out = None

        # Initiate future DataFrame indexes with those from initial DataFrame
        mesh_index = None
        comp_index = None
        for index in self.index:
            if isinstance(index, MeshIndex):
                mesh_index = index
            if isinstance(index, CompIndex):
                comp_index = index
        location = self._fc[0].location
        results_index = self.results_index

        # Treat selection on a label
        if any([label in axis_kwargs.keys() for label in self._fc.labels]):
            fc = dpf.FieldsContainer()
            fc.labels = self._fc.labels
            for i, field in enumerate(self._fc):
                to_add = True
                label_space = self._fc.get_label_space(i)
                for fc_key in label_space.keys():
                    if fc_key in axis_kwargs.keys() or (
                        fc_key == ref_labels.time
                        and ref_labels.set_ids in axis_kwargs.keys()
                    ):
                        key = fc_key
                        if (
                            fc_key == ref_labels.time
                            and ref_labels.set_ids in axis_kwargs.keys()
                        ):
                            key = ref_labels.set_ids
                        if not isinstance(axis_kwargs[key], list):
                            axis_kwargs[key] = [axis_kwargs[key]]
                        if label_space[fc_key] not in axis_kwargs[key]:
                            to_add = False
                            break
                if to_add:
                    fc.add_field(label_space=label_space, field=field)
            input_fc = fc

        # # Treat selection on components
        if ref_labels.components in axis_kwargs.keys():
            from ansys.dpf.post.simulation import component_label_to_index

            comp_to_extract = axis_kwargs[ref_labels.components]
            if not isinstance(comp_to_extract, list):
                comp_to_extract = [comp_to_extract]
            component_indexes = [component_label_to_index[c] for c in comp_to_extract]
            selector_fc = dpf.operators.logic.component_selector_fc(
                fields_container=input_fc,
                component_number=component_indexes,
                server=server,
            )
            out = selector_fc.outputs.fields_container
            comp_index = CompIndex(values=comp_to_extract)

        # Treat selection on DataFrame.index (rescope)
        if isinstance(self.index, MeshIndex):
            mesh_index_name = self.index.name
        else:
            mesh_index_name = self.index.mesh_index.name
        if (
            mesh_index_name in axis_kwargs.keys()
            and mesh_index.location != locations.elemental_nodal
        ):
            if ref_labels.node_ids in mesh_index_name:
                node_ids = axis_kwargs[mesh_index_name]
                if not isinstance(node_ids, (DPFArray, list)):
                    node_ids = [node_ids]
                mesh_scoping = dpf.mesh_scoping_factory.nodal_scoping(
                    node_ids=node_ids,
                    server=server,
                )
            elif ref_labels.element_ids in mesh_index_name:
                element_ids = axis_kwargs[mesh_index_name]
                if not isinstance(element_ids, list):
                    element_ids = [element_ids]
                mesh_scoping = dpf.mesh_scoping_factory.elemental_scoping(
                    element_ids=element_ids,
                    server=server,
                )
            else:
                raise NotImplementedError(
                    f"Selection on a DataFrame with index "
                    f"'{mesh_index_name}' is not yet supported"
                )
            rescope_fc = dpf.operators.scoping.rescope_fc(
                fields_container=input_fc,
                mesh_scoping=mesh_scoping,
                server=server,
            )
            out = rescope_fc.outputs.fields_container
            mesh_index = MeshIndex(location=location, values=mesh_scoping.ids)
        elif (
            mesh_index_name in axis_kwargs.keys()
            and mesh_index.location == locations.elemental_nodal
        ):
            raise NotImplementedError(
                f"Element selection on a DataFrame with elemental nodal results "
                f"is not yet supported"
            )

        if out is not None:
            wf.set_output_name("out", out)
            fc = wf.get_output("out", dpf.FieldsContainer)

        row_indexes = [mesh_index]
        if comp_index is not None:
            row_indexes.append(comp_index)
        row_index = MultiIndex(
            indexes=row_indexes,
        )

        column_indexes = [
            results_index,
            SetIndex(values=fc.get_available_ids_for_label("time")),
        ]
        label_indexes = []
        for label in fc.labels:
            if label not in ["time"]:
                column_indexes.append(
                    LabelIndex(name=label, values=fc.get_available_ids_for_label(label))
                )
        column_indexes.extend(label_indexes)
        column_index = MultiIndex(indexes=column_indexes)

        return DataFrame(
            data=fc,
            columns=column_index,
            index=row_index,
        )

    def iselect(self, **kwargs) -> DataFrame:
        """Returns a new DataFrame based on selection criteria (index-based).

        Parameters
        ----------
        **kwargs:
            This function accepts as argument any of the Index names available associated with a
            value or a list of values.
            For example, if 'time' is an available class:`Index <ansys.dpf.post.index.Index>`
            of the class:`DataFrame <ansys.dpf.post.DataFrame>` `df`, then you can select the first
            `time` value by using `df.select(set_id=0)`.
            One can get the list of available axes using
            :func:`DataFrame.axes <ansys.dpf.post.DataFrame.axes>`.

        Returns
        -------
            A DataFrame of the selected values.

        """
        axis_kwargs, _ = self._filter_arguments(arguments=kwargs)
        for label in axis_kwargs.keys():
            if label in self.index.names:
                values = getattr(self.index, label).values
            else:
                values = getattr(self.columns, label).values
            indices = axis_kwargs[label]
            if isinstance(indices, list):
                ids = [values[i] for i in indices]
            else:
                ids = values[indices]
            if isinstance(ids, DPFArray):
                ids = ids.tolist()
            axis_kwargs[label] = ids
        return self.select(**axis_kwargs)

    def __len__(self):
        """Return the length of the DataFrame."""
        return len(self.index)

    def __str__(self) -> str:
        """String representation of the DataFrame."""
        if (
            (self._str is None)
            or (self._last_display_width != display_width)
            or (self._last_display_max_colwidth != display_max_colwidth)
        ):
            self._update_str(width=display_width, max_colwidth=display_max_colwidth)
            self._last_display_width = display_width
            self._last_display_max_colwidth = display_max_colwidth
        return self._str

    def _update_str(self, width: int, max_colwidth: int):
        """Updates the DataFrame string representation using given display options.

        The string representation is limited to five lines, meaning any DataFrame with more than
        five rows will be truncated and only the five first rows are displayed.

        Parameters
        ----------
        width:
            Number of characters to use for the total width.
        max_colwidth:
            Maximum number of characters to use for each column.
        """
        lines = []
        empty = " " * max_colwidth
        truncated_str = "...".rjust(max_colwidth)
        max_n_col = width // max_colwidth
        max_n_rows = display_max_lines
        # Create lines with row labels and values
        num_column_indexes = len(self.columns)
        num_rows_indexes = len(self.index)
        n_max_value_col = max_n_col - num_rows_indexes
        column_headers = []
        for column_index in self.columns:
            column_headers.append(
                empty * (num_rows_indexes - 1) + column_index.name.rjust(max_colwidth)
            )
        lines.extend(column_headers)

        row_headers = "".join(
            [row_index.name.rjust(max_colwidth) for row_index in self.index]
        )
        lines.append(row_headers)
        entity_ids = []
        truncated = False
        num_mesh_entities_to_ask = self._fc[0].size
        if num_mesh_entities_to_ask > max_n_rows:
            num_mesh_entities_to_ask = max_n_rows
            truncated = True
        lists = []
        # Create combinations for rows
        entity_ids = None
        for index in self.index:
            if isinstance(index, MeshIndex):
                if index._values is not None:
                    values = index.values
                else:
                    values = self._first_n_ids_first_field(num_mesh_entities_to_ask)
                entity_ids = values
            elif isinstance(index, CompIndex):
                values = index.values
            else:
                values = index.values
            lists.append(values)
        row_combinations = [p for p in itertools.product(*lists)][:max_n_rows]

        # Add row headers for the first combinations (max_n_rows)
        previous_combination = [None] * len(lists)
        for combination in row_combinations:
            line = "".join(
                [
                    str(combination[i]).rjust(max_colwidth)
                    if combination[i] != previous_combination[i]
                    else empty
                    for i in range(len(combination))
                ]
            )
            previous_combination = combination
            lines.append(line)

        # Create combinations for columns
        entity_ids = None
        lists = []
        label_positions_in_combinations = {}
        comp_values = [1]
        for position, index in enumerate(self.columns):
            if isinstance(index, MeshIndex):
                if index._values is not None:
                    values = index.values
                    entity_ids = values
                else:
                    values = self._first_n_ids_first_field(num_mesh_entities_to_ask)
                    entity_ids = values
            elif isinstance(index, CompIndex):
                values = index.values
                comp_values = values
            else:
                values = index.values
            label_positions_in_combinations[index.name] = position
            lists.append(values)
        combinations = [p for p in itertools.product(*lists)]
        truncated_columns = False
        if len(combinations) > n_max_value_col:
            truncated_columns = True
            combinations = combinations[:n_max_value_col]

        def flatten(arr):
            new_arr = []
            for item in arr:
                if isinstance(item, list):
                    new_arr.extend(flatten(item))
                else:
                    new_arr.append(item)
            return new_arr

        def treat_elemental_nodal(treat_lines, pos, n_comp, n_ent, n_lines):
            # Update row headers
            elem_headers = treat_lines[pos : pos + n_comp]
            new_elem_headers = []
            for i_ent in range(1, n_ent + 1):
                for header in elem_headers:
                    new_elem_header = [
                        header[:max_colwidth]
                        + header[max_colwidth + 4 :]
                        + f" ({i_ent})"
                    ]
                    # elem_header_i.extend(elem_headers[1:])
                    new_elem_headers.extend(new_elem_header)
                treat_lines = treat_lines[:pos] + new_elem_headers + treat_lines[pos:]
            return treat_lines[:n_lines]

        # Add text for the first n_max_value_col columns
        previous_combination = [None] * len(lists)
        for i_c, combination in enumerate(combinations[:n_max_value_col]):
            to_append = [
                str(combination[i]).rjust(max_colwidth)
                if combination[i] != previous_combination[i]
                else empty
                for i in range(len(combination))
            ]
            to_append.append(empty)
            # Get data in the FieldsContainer for those positions
            # Create label_space from combination
            label_space = {}
            for label_name in self.labels:
                value = combination[label_positions_in_combinations[label_name]]
                if label_name == ref_labels.set_ids:
                    label_name = ref_labels.time
                label_space[label_name] = value
            fields = self._fc.get_fields(label_space=label_space)
            values = []
            if entity_ids is None:
                for field in fields:
                    array_values = []
                    position = len(column_headers) + 1
                    for k in list(range(num_mesh_entities_to_ask)):
                        try:
                            values_list = field.get_entity_data(k).tolist()
                        except Exception as e:
                            values_list = [[None] * len(comp_values)]
                        num_entities = len(values_list)
                        if isinstance(values_list[0], list):
                            num_components = len(values_list[0])
                        else:
                            num_components = 1
                        current_number_lines = len(lines)
                        # Detect number of nodes when elemental nodal and update headers to
                        # repeat for each node (do not print their ID for now)
                        if (
                            i_c == 0
                            and field.location == locations.elemental_nodal
                            and len(values_list) != 0
                        ):
                            lines = treat_elemental_nodal(
                                lines,
                                position,
                                num_components,
                                num_entities,
                                current_number_lines,
                            )
                        array_values.append(values_list)
                        if (
                            position + num_entities * num_components
                            >= current_number_lines + len(column_headers) + 1
                        ):
                            if k < num_mesh_entities_to_ask:
                                truncated = True
                        if position >= current_number_lines:
                            break
                        position += num_entities * num_components
                    if array_values:
                        array_values = flatten(array_values)
                        values.extend(array_values)
            else:
                array_values = []
                position = len(column_headers) + 1
                for entity_id in entity_ids:
                    for field in fields:
                        try:
                            values_list = field.get_entity_data_by_id(
                                entity_id
                            ).tolist()
                        except Exception as e:
                            values_list = [[None] * len(comp_values)]
                        num_entities = len(values_list)
                        num_components = len(values_list[0])
                        current_number_lines = len(lines)
                        # Detect number of nodes when elemental nodal and update headers to
                        # repeat for each node (do not print their ID for now)
                        if (
                            i_c == 0
                            and field.location == locations.elemental_nodal
                            and len(values_list) != 0
                        ):
                            lines = treat_elemental_nodal(
                                lines,
                                position,
                                num_components,
                                num_entities,
                                current_number_lines,
                            )
                        array_values.append(values_list)
                        if (
                            position + num_entities * num_components
                            >= current_number_lines + len(column_headers) + 1
                        ):
                            if k < num_mesh_entities_to_ask:
                                truncated = True
                        if position >= current_number_lines:
                            break
                        position += num_entities * num_components
                        if array_values:
                            array_values = flatten(array_values)
                            values.extend(array_values)

            # take_comp_map = [True] * len(values)
            # if comp_values is not None:

            value_strings = []
            for value in values[: len(lines) - (num_column_indexes + 1)]:
                if value is not None:
                    value_string = f"{value:.{max_colwidth - 8}e}".rjust(max_colwidth)
                else:
                    value_string = empty
                value_strings.append(value_string)
            to_append.extend(value_strings)
            previous_combination = combination
            # print(to_append)
            # print(len(to_append))
            # print(len(lines))
            for i in range(len(lines)):
                lines[i] = lines[i] + to_append[i]

        if truncated_columns:
            for i in range(len(lines)):
                lines[i] = lines[i] + truncated_str

        if truncated:
            lines.append(truncated_str)
        txt = "\n" + "".join([line + "\n" for line in lines])
        self._str = txt

    def _first_n_ids_first_field(self, n: int):
        """Return the n first entity IDs of the first field in the underlying FieldsContainer."""
        return self._fc[0].scoping.ids[:n]

    def __repr__(self):
        """Representation of the DataFrame."""
        return f"DataFrame<index={self.index}, columns={self.columns}>"

    def plot(self, shell_layer=shell_layers.top, **kwargs):
        """Plot the result.

        Parameters
        ----------
        shell_layer:
            Shell layer to show if multi-layered shell data present. Defaults to top.
        **kwargs:
            This function accepts as argument any of the Index names available associated with a
            single value.
            For example, if 'set_ids' is an available class:`Index <ansys.dpf.post.index.Index>`
            of the class:`DataFrame <ansys.dpf.post.DataFrame>` `df`, then you can plot the data at
            `set_id` 1 by using `df.plot(set_ids=1)`.
            One can get the list of available axes using
            :func:`DataFrame.axes <ansys.dpf.post.DataFrame.axes>`.
<<<<<<< HEAD
            Additional keyword arguments for the plotter. More information
            are available at :class:`pyvista.Plotter`.
=======
            Also supports additional keyword arguments for the plotter. For additional keyword
            arguments, see ``help(pyvista.plot)``.
>>>>>>> e23f24cb

        Returns
        -------
            The interactive plotter object used for plotting.

        """
        from ansys.dpf.core.plotter import DpfPlotter as Plotter

        if kwargs != {}:
<<<<<<< HEAD
            # Check for invalid arguments
            axes = self.axes
            selection_kwargs = {}
            new_kwargs = {}
            for key, value in kwargs.items():
                if key in axes:
                    selection_kwargs[key] = value
                else:
                    new_kwargs[key] = value
            # Construct the associated label_space
            fc = self.select(**selection_kwargs)._fc
            kwargs = new_kwargs
=======
            axis_kwargs, kwargs = self._filter_arguments(arguments=kwargs)
            # Construct the associated label_space
            fc = self.select(**axis_kwargs)._fc
>>>>>>> e23f24cb
        else:
            # If no kwarg was given, construct a default label_space
            fc = self._fc
        labels = fc.labels
        if "time" in labels:
            label = "time"
            value = fc.get_available_ids_for_label(label)[-1]
            label_space = {label: value}
        elif "frequencies" in labels:
            label = "frequencies"
            value = fc.get_available_ids_for_label(label)[0]
            label_space = {label: value}
        else:
            label_space = fc.get_label_space(0)
        label_space = label_space
        # if "elshape" in self._fc.labels:
        #     merge_solids_shell_op = dpf.operators.logic.solid_shell_fields(fc)
        #     fc = merge_solids_shell_op.eval()

        for field in fc:
            # Treat multi-layer field
            shell_layer_check = field.shell_layers
            if shell_layer_check in [
                shell_layers.topbottom,
                shell_layers.topbottommid,
            ]:
                changeOp = dpf.Operator("change_shellLayers")
                changeOp.inputs.fields_container.connect(fc)
                sl = shell_layers.top
                if shell_layer is not None:
                    if not isinstance(shell_layer, shell_layers):
                        raise TypeError(
                            "shell_layer attribute must be a core.shell_layers instance."
                        )
                    sl = shell_layer
                changeOp.inputs.e_shell_layer.connect(sl.value)  # top layers taken
                fc = changeOp.get_output(0, dpf.types.fields_container)
                break

        fields = fc.get_fields(label_space=label_space)
        plotter = Plotter(**kwargs)
        for field in fields:
            plotter.add_field(field=field, **kwargs)
            # field.plot(text="debug")
        return plotter.show_figure(text=str(label_space), **kwargs)

    def animate(
        self,
        save_as: Union[PathLike, str, None] = None,
        deform: bool = False,
        scale_factor: Union[List[float], float] = 1.0,
        **kwargs,
    ):
        """Animate the result.

        Parameters
        ----------
        save_as : Path of file to save the animation to. Defaults to None. Can be of any format
            supported by pyvista.Plotter.write_frame (.gif, .mp4, ...).
        deform :
            Whether to plot the deformed mesh.
        scale_factor : float, list, optional
            Scale factor to apply when warping the mesh. Defaults to 1.0. Can be a list to make
            scaling frequency-dependent.

        Returns
        -------
            The interactive plotter object used for animation.
        """
        deform_by = None
        if deform:
            try:
                simulation = self._parent_simulation()
                deform_by = simulation._model.results.displacement.on_time_scoping(
                    self._fc.get_time_scoping()
                )
            except Exception as e:
                warnings.warn(
                    UserWarning(
                        "Displacement result unavailable, "
                        f"unable to animate on the deformed mesh:\n{e}"
                    )
                )
        else:
            deform_by = False
        return self._fc.animate(
            save_as=save_as, deform_by=deform_by, scale_factor=scale_factor, **kwargs
        )<|MERGE_RESOLUTION|>--- conflicted
+++ resolved
@@ -628,13 +628,8 @@
             `set_id` 1 by using `df.plot(set_ids=1)`.
             One can get the list of available axes using
             :func:`DataFrame.axes <ansys.dpf.post.DataFrame.axes>`.
-<<<<<<< HEAD
-            Additional keyword arguments for the plotter. More information
-            are available at :class:`pyvista.Plotter`.
-=======
             Also supports additional keyword arguments for the plotter. For additional keyword
             arguments, see ``help(pyvista.plot)``.
->>>>>>> e23f24cb
 
         Returns
         -------
@@ -644,24 +639,11 @@
         from ansys.dpf.core.plotter import DpfPlotter as Plotter
 
         if kwargs != {}:
-<<<<<<< HEAD
-            # Check for invalid arguments
-            axes = self.axes
-            selection_kwargs = {}
-            new_kwargs = {}
-            for key, value in kwargs.items():
-                if key in axes:
-                    selection_kwargs[key] = value
-                else:
+            axis_kwargs, kwargs = self._filter_arguments(arguments=kwargs)
                     new_kwargs[key] = value
             # Construct the associated label_space
-            fc = self.select(**selection_kwargs)._fc
+            fc = self.select(**axis_kwargs)._fc
             kwargs = new_kwargs
-=======
-            axis_kwargs, kwargs = self._filter_arguments(arguments=kwargs)
-            # Construct the associated label_space
-            fc = self.select(**axis_kwargs)._fc
->>>>>>> e23f24cb
         else:
             # If no kwarg was given, construct a default label_space
             fc = self._fc

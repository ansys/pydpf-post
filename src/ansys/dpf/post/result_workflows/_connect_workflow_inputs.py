from typing import Any, Optional

from ansys.dpf.core import MeshedRegion, Scoping, ScopingsContainer, Workflow

from ansys.dpf.post.result_workflows._build_workflow import ResultWorkflows
from ansys.dpf.post.selection import Selection, _WfNames


def _connect_cyclic_inputs(expand_cyclic, phase_angle_cyclic, result_wf: Workflow):
    if expand_cyclic is not False:
        # If expand_cyclic is a list
        if isinstance(expand_cyclic, list) and len(expand_cyclic) > 0:
            # If a list of sector numbers, directly connect it to the num_sectors pin
            if all(
                [isinstance(expand_cyclic_i, int) for expand_cyclic_i in expand_cyclic]
            ):
                if any([i < 1 for i in expand_cyclic]):
                    raise ValueError(
                        "Sector selection with 'expand_cyclic' starts at 1."
                    )
                result_wf.connect(
                    _WfNames.cyclic_sectors_to_expand,
                    [i - 1 for i in expand_cyclic],
                )
            # If any is a list, treat it as per stage num_sectors
            elif any(
                [isinstance(expand_cyclic_i, list) for expand_cyclic_i in expand_cyclic]
            ):
                # Create a ScopingsContainer to fill
                sectors_scopings = ScopingsContainer()
                sectors_scopings.labels = ["stage"]
                # For each potential num_sectors, check either an int or a list of ints
                for i, num_sectors_stage_i in enumerate(expand_cyclic):
                    # Prepare num_sectors data
                    if isinstance(num_sectors_stage_i, int):
                        num_sectors_stage_i = [num_sectors_stage_i]
                    elif isinstance(num_sectors_stage_i, list):
                        if not all([isinstance(n, int) for n in num_sectors_stage_i]):
                            raise ValueError(
                                "'expand_cyclic' only accepts lists of int values >= 1."
                            )
                    # num_sectors_stage_i is now a list of int,
                    # add an equivalent Scoping with the correct 'stage' label value
                    if any([i < 1 for i in num_sectors_stage_i]):
                        raise ValueError(
                            "Sector selection with 'expand_cyclic' starts at 1."
                        )
                    sectors_scopings.add_scoping(
                        {"stage": i},
                        Scoping(ids=[i - 1 for i in num_sectors_stage_i]),
                    )
                result_wf.connect(
                    _WfNames.cyclic_sectors_to_expand, inpt=sectors_scopings
                )
        elif not isinstance(expand_cyclic, bool):
            raise ValueError(
                "'expand_cyclic' argument can only be a boolean or a list."
            )
        result_wf.connect(_WfNames.read_cyclic, 3)  # Connect the read_cyclic pin
    elif _WfNames.read_cyclic in result_wf.input_names:
        result_wf.connect(_WfNames.read_cyclic, 1)  # Connect the read_cyclic pin
    if phase_angle_cyclic is not None:
        if isinstance(phase_angle_cyclic, int):
            phase_angle_cyclic = float(phase_angle_cyclic)
        if not isinstance(phase_angle_cyclic, float):
            raise ValueError(
                "'phase_angle_cyclic' argument only accepts a single float value."
            )
        result_wf.connect(_WfNames.cyclic_phase, phase_angle_cyclic)


def _connect_initial_results_inputs(
    initial_result_workflow: Workflow,
    split_by_body_workflow: Optional[Workflow],
    force_elemental_nodal: bool,
    location: str,
    selection: Selection,
    expand_cyclic: bool,
    phase_angle_cyclic: Any,
    mesh: MeshedRegion,
    streams_provider: Any,
    data_sources: Any,
):
<<<<<<< HEAD
    selection_wf = selection.spatial_selection._selection
    if split_by_body_workflow is not None:
        split_by_body_workflow.connect(_WfNames.mesh, mesh)
        split_by_body_workflow.connect(_WfNames.location, location)
        split_by_body_workflow.connect_with(
            selection_wf, output_input_names={_WfNames.scoping: _WfNames.scoping}
        )
        selection_wf = split_by_body_workflow

=======
    """Connects the inputs of the initial result workflow.

    The initial result workflow is the first workflow in the result workflows chain, which
    extracts the raw results from the data sources.
    """
>>>>>>> c20b5ba5
    initial_result_workflow.connect_with(
        selection_wf,
        output_input_names={"scoping": "mesh_scoping"},
    )

    initial_result_workflow.connect_with(
        selection_wf,
        output_input_names=("scoping", "time_scoping"),
    )

    # Connect data_sources and streams_container inputs of selection if necessary
    # Note: streams and data_sources inputs are inherited from the selection_workflow
    # connected above
    if (
        "streams" in initial_result_workflow.input_names
        and streams_provider is not None
    ):
        initial_result_workflow.connect("streams", streams_provider)
    if "data_sources" in initial_result_workflow.input_names:
        initial_result_workflow.connect("data_sources", data_sources)

    _connect_cyclic_inputs(
        expand_cyclic=expand_cyclic,
        phase_angle_cyclic=phase_angle_cyclic,
        result_wf=initial_result_workflow,
    )

    if force_elemental_nodal:
        initial_result_workflow.connect(_WfNames.location, "ElementalNodal")
    elif location:
        initial_result_workflow.connect(_WfNames.location, location)

    initial_result_workflow.connect(_WfNames.mesh, mesh)


def _connect_averaging_eqv_and_principal_workflows(
    result_workflows: ResultWorkflows,
):
    """Connects the averaging, equivalent, and principal workflows.

    The order of these workflows depends on result_workflows.compute_equivalent_before_average.
    Only one of equivalent_workflow or principal_workflow can be active at the same time.
    """
    averaging_wf_connections = {
        _WfNames.output_data: _WfNames.input_data,
        _WfNames.skin: _WfNames.skin,
        _WfNames.skin_input_mesh: _WfNames.skin_input_mesh,
    }
    assert not (
        result_workflows.equivalent_workflow is not None
        and result_workflows.principal_workflow is not None
    )

    principal_or_eqv_wf = (
        result_workflows.equivalent_workflow or result_workflows.principal_workflow
    )

    if not result_workflows.compute_equivalent_before_average:
        result_workflows.averaging_workflow.connect_with(
            result_workflows.initial_result_workflow,
            output_input_names=averaging_wf_connections,
        )
        if principal_or_eqv_wf is not None:
            principal_or_eqv_wf.connect_with(
                result_workflows.averaging_workflow,
                output_input_names={_WfNames.output_data: _WfNames.input_data},
            )
            output_wf = principal_or_eqv_wf
        else:
            output_wf = result_workflows.averaging_workflow

    else:
        assert principal_or_eqv_wf is not None
        principal_or_eqv_wf.connect_with(
            result_workflows.initial_result_workflow,
            output_input_names={_WfNames.output_data: _WfNames.input_data},
        )
        result_workflows.averaging_workflow.connect_with(
            principal_or_eqv_wf,
            output_input_names=averaging_wf_connections,
        )
        output_wf = result_workflows.averaging_workflow

    return output_wf<|MERGE_RESOLUTION|>--- conflicted
+++ resolved
@@ -81,7 +81,11 @@
     streams_provider: Any,
     data_sources: Any,
 ):
-<<<<<<< HEAD
+    """Connects the inputs of the initial result workflow.
+
+    The initial result workflow is the first workflow in the result workflows chain, which
+    extracts the raw results from the data sources.
+    """
     selection_wf = selection.spatial_selection._selection
     if split_by_body_workflow is not None:
         split_by_body_workflow.connect(_WfNames.mesh, mesh)
@@ -91,13 +95,6 @@
         )
         selection_wf = split_by_body_workflow
 
-=======
-    """Connects the inputs of the initial result workflow.
-
-    The initial result workflow is the first workflow in the result workflows chain, which
-    extracts the raw results from the data sources.
-    """
->>>>>>> c20b5ba5
     initial_result_workflow.connect_with(
         selection_wf,
         output_input_names={"scoping": "mesh_scoping"},

"""Module containing the ``HarmonicMechanicalSimulation`` class.

HarmonicMechanicalSimulation
----------------------------

"""
from typing import List, Tuple, Union
import warnings

from ansys.dpf import core as dpf
from ansys.dpf.post import locations
from ansys.dpf.post.component_helper import create_components
from ansys.dpf.post.dataframe import DataFrame
from ansys.dpf.post.index import (
    CompIndex,
    LabelIndex,
    MeshIndex,
    MultiIndex,
    ResultsIndex,
    SetIndex,
)
from ansys.dpf.post.selection import Selection, _WfNames
from ansys.dpf.post.simulation import MechanicalSimulation, ResultCategory
from ansys.dpf.post.workflows import (
    append_workflows,
    connect_averaging_eqv_and_principal_workflows,
    connect_initial_results_inputs,
    create_result_workflows,
)


class HarmonicMechanicalSimulation(MechanicalSimulation):
    """Provides methods for mechanical harmonic simulations."""

    def _get_result_workflow(
        self,
        base_name: str,
        location: str,
        category: ResultCategory,
        components: Union[str, List[str], int, List[int], None] = None,
        norm: bool = False,
        amplitude: bool = False,
        sweeping_phase: Union[float, None] = 0.0,
        selection: Union[Selection, None] = None,
        expand_cyclic: Union[bool, List[Union[int, List[int]]]] = True,
        phase_angle_cyclic: Union[float, None] = None,
    ) -> (dpf.Workflow, Union[str, list[str], None], str):
        """Generate (without evaluating) the Workflow to extract results."""
        result_workflows = create_result_workflows(
            base_name=base_name,
            category=category,
            components=components,
            norm=norm,
            location=location,
            selection=selection,
            create_operator_callable=self._model.operator,
            mesh_provider=self._model.metadata.mesh_provider,
            server=self._model._server,
            amplitude=amplitude,
            sweeping_phase=sweeping_phase,
        )
        connect_initial_results_inputs(
            initial_result_workflow=result_workflows.initial_result_workflow,
            selection=selection,
            data_sources=self._model.metadata.data_sources,
            streams_provider=self._model.metadata.streams_provider,
            expand_cyclic=expand_cyclic,
            phase_angle_cyclic=phase_angle_cyclic,
            mesh=self.mesh._meshed_region,
            location=location,
            force_elemental_nodal=result_workflows.force_elemental_nodal,
        )

        if result_workflows.mesh_workflow:
            selection.spatial_selection._selection.connect_with(
                result_workflows.mesh_workflow,
                output_input_names={_WfNames.initial_mesh: _WfNames.initial_mesh},
            )

        output_wf = connect_averaging_eqv_and_principal_workflows(result_workflows)

        append_workflows(
            [
                result_workflows.component_extraction_workflow,
                result_workflows.sweeping_phase_workflow,
                result_workflows.norm_workflow,
            ],
            output_wf,
        )

        output_wf.progress_bar = False

<<<<<<< HEAD
        return (
            output_wf,
            result_workflows.components,
            result_workflows.base_name,
        )
=======
        average_op = None
        if force_elemental_nodal:
            average_op = self._create_averaging_operator(
                location=location, selection=selection
            )

        # Add a step to compute principal invariants if result is principal
        if category == ResultCategory.principal:
            # Instantiate the required operator
            principal_op = self._model.operator(name="invariants_fc")
            # Corresponds to scripting name principal_invariants
            if average_op is not None:
                average_op[0].connect(0, out)
                principal_op.connect(0, average_op[1])
                wf.add_operators(list(average_op))
                # Set as future output of the workflow
                average_op = None
            else:
                principal_op.connect(0, out)
            wf.add_operator(operator=principal_op)
            # Set as future output of the workflow
            if len(to_extract) == 1:
                out = getattr(principal_op.outputs, f"fields_eig_{to_extract[0]+1}")
            else:
                raise NotImplementedError("Cannot combine principal results yet.")
                # We need to define the behavior for storing different results in a DataFrame

        # Add a step to compute equivalent if result is equivalent
        elif category == ResultCategory.equivalent:
            equivalent_op = self._model.operator(name="eqv_fc")
            wf.add_operator(operator=equivalent_op)
            # If a strain result, change the location now
            # TBD: Why do we put the the equivalent operator
            # before the averaging operator for strain results?
            if (
                average_op is not None
                and category == ResultCategory.equivalent
                and base_name[0] == "E"
            ):
                equivalent_op.connect(0, out)
                average_op[0].connect(0, equivalent_op)
                wf.add_operators(list(average_op))
                # Set as future output of the workflow
                out = average_op[1].outputs.fields_container
            elif average_op is not None:
                average_op[0].connect(0, out)
                equivalent_op.connect(0, average_op[1])
                wf.add_operators(list(average_op))
                # Set as future output of the workflow
                out = equivalent_op.outputs.fields_container
            else:
                equivalent_op.connect(0, out)
                out = equivalent_op.outputs.fields_container
            average_op = None
            base_name += "_VM"

        if average_op is not None:
            average_op[0].connect(0, out)
            wf.add_operators(list(average_op))
            out = average_op[1].outputs.fields_container

        # Add an optional component selection step if result is vector, or matrix
        if (
            category
            in [
                ResultCategory.vector,
                ResultCategory.matrix,
            ]
        ) and (to_extract is not None):
            # Instantiate a component selector operator
            extract_op = self._model.operator(name="component_selector_fc")
            # Feed it the current workflow output
            extract_op.connect(0, out)
            # Feed it the requested components
            extract_op.connect(1, to_extract)
            wf.add_operator(operator=extract_op)
            # Set as future output of the workflow
            out = extract_op.outputs.fields_container
            if len(to_extract) == 1:
                base_name += f"_{comp[0]}"
                comp = None

        # Add an optional sweeping phase or amplitude operation if requested
        # (must be after comp_selector for U)
        # (must be before norm operation for U)
        if sweeping_phase is not None and not amplitude:
            if isinstance(sweeping_phase, int):
                sweeping_phase = float(sweeping_phase)
            if not isinstance(sweeping_phase, float):
                raise ValueError("Argument sweeping_phase must be a float.")
            sweeping_op = self._model.operator(name="sweeping_phase_fc")
            sweeping_op.connect(0, out)
            sweeping_op.connect(2, sweeping_phase)
            sweeping_op.connect(3, "degree")
            sweeping_op.connect(4, False)
            wf.add_operator(operator=sweeping_op)
            out = sweeping_op.outputs.fields_container
        elif amplitude:
            amplitude_op = self._model.operator(name="amplitude_fc")
            amplitude_op.connect(0, out)
            wf.add_operator(operator=amplitude_op)
            out = amplitude_op.outputs.fields_container

        # Add an optional norm operation if requested
        # (must be after sweeping_phase for U)
        if norm:
            wf, out, comp, base_name = self._append_norm(wf, out, base_name)

        # Set the workflow output
        wf.set_output_name("out", out)
        wf.progress_bar = False

        return wf, comp, base_name
>>>>>>> 507c1e54

    def _get_result(
        self,
        base_name: str,
        location: str,
        category: ResultCategory,
        components: Union[str, List[str], int, List[int], None] = None,
        norm: bool = False,
        amplitude: bool = False,
        sweeping_phase: Union[float, None] = 0.0,
        node_ids: Union[List[int], None] = None,
        element_ids: Union[List[int], None] = None,
        frequencies: Union[float, List[float], None] = None,
        set_ids: Union[int, List[int], None] = None,
        all_sets: bool = False,
        load_steps: Union[
            int, List[int], Tuple[int, Union[int, List[int]]], None
        ] = None,
        named_selections: Union[List[str], str, None] = None,
        selection: Union[Selection, None] = None,
        expand_cyclic: Union[bool, List[Union[int, List[int]]]] = True,
        phase_angle_cyclic: Union[float, None] = None,
        external_layer: Union[bool, List[int]] = False,
        skin: Union[bool, List[int]] = False,
    ) -> DataFrame:
        """Extract results from the simulation.

        Arguments `selection`, `set_ids`, `all_sets`, `frequencies`, and `modes` are mutually
        exclusive.
        If none of the above is given, only the first mode will be returned.

        Arguments `selection`, `named_selections`, `element_ids`, and `node_ids` are mutually
        exclusive.
        If none of the above is given, results will be extracted for the whole mesh.

        Parameters
        ----------
        base_name:
            Base name for the requested result.
        location:
            Location to extract results at. Available locations are listed in
            class:`post.locations` and are: `post.locations.nodal`,
            `post.locations.elemental`, and `post.locations.elemental_nodal`.
            Using the default `post.locations.elemental_nodal` results in a value
            for every node at each element. Similarly, using `post.locations.elemental`
            gives results with one value for each element, while using `post.locations.nodal`
            gives results with one value for each node.
        category:
            Type of result requested. See the :class:`ResultCategory` class.
        components:
            Components to get results for.
        norm:
            Whether to return the norm of the results.
        amplitude:
            Whether to return the amplitude of the result. Overrides `sweeping_phase`.
        sweeping_phase:
            Sweeping phase value to extract result for. If a single `float` value is given, it
            must be in degrees. Unused if `amplitude=True`.
        selection:
            Selection to get results for.
            A Selection defines both spatial and time-like criteria for filtering.
        frequencies:
            Frequency value or list of frequency values to get results for.
        set_ids:
            List of sets to get results for.
            A set is defined as a unique combination of {time, load step, sub-step}.
        all_sets:
            Whether to get results for all sets.
        load_steps:
            Load step number or list of load step numbers to get results for.
            One can specify sub-steps of a load step with a tuple of format:
            (load-step, sub-step number or list of sub-step numbers).
        node_ids:
            List of IDs of nodes to get results for.
        element_ids:
            List of IDs of elements to get results for.
        named_selections:
            Named selection or list of named selections to get results for.
        expand_cyclic:
            For cyclic problems, whether to expand the sectors.
            Can take a list of sector numbers to select specific sectors to expand
            (one-based indexing).
            If the problem is multi-stage, can take a list of lists of sector numbers, ordered
            by stage.
        phase_angle_cyclic:
             For cyclic problems, phase angle to apply (in degrees).
        external_layer:
             Select the external layer (last layer of solid elements under the skin)
             of the mesh for plotting and data extraction. If a list is passed, the external
             layer is computed over list of elements.
        skin:
             Select the skin (creates new 2D elements connecting the external nodes)
             of the mesh for plotting and data extraction. If a list is passed, the skin
             is computed over list of elements (not supported for cyclic symmetry). Getting the
             skin on more than one result (several time freq sets, split data...) is only
             supported starting with Ansys 2023R2.

        Returns
        -------
        Returns a :class:`ansys.dpf.post.data_object.DataFrame` instance.

        """
        # Build the targeted spatial and time scoping
        tot = (
            (set_ids is not None)
            + (all_sets is True)
            + (frequencies is not None)
            + (load_steps is not None)
            + (selection is not None)
        )
        if tot > 1:
            raise ValueError(
                "Arguments all_sets, selection, set_ids, frequencies, "
                "and load_steps are mutually exclusive."
            )

        tot = (
            (node_ids is not None)
            + (element_ids is not None)
            + (named_selections is not None)
            + (selection is not None)
        )
        if tot > 1:
            raise ValueError(
                "Arguments selection, named_selections, element_ids, "
                "and node_ids are mutually exclusive"
            )

        selection = self._build_selection(
            base_name=base_name,
            category=category,
            selection=selection,
            set_ids=set_ids,
            times=frequencies,
            load_steps=load_steps,
            all_sets=all_sets,
            node_ids=node_ids,
            element_ids=element_ids,
            named_selections=named_selections,
            location=location,
            external_layer=external_layer,
            skin=skin,
        )

        wf, comp, base_name = self._get_result_workflow(
            base_name=base_name,
            location=location,
            category=category,
            components=components,
            norm=norm,
            amplitude=amplitude,
            sweeping_phase=sweeping_phase,
            selection=selection,
            expand_cyclic=expand_cyclic,
            phase_angle_cyclic=phase_angle_cyclic,
        )

        # Evaluate  the workflow
        fc = wf.get_output(_WfNames.output_data, dpf.types.fields_container)

        disp_wf = self._generate_disp_workflow(fc, selection)

        _, _, columns = create_components(base_name, category, components)

        # Test for empty results
        if (len(fc) == 0) or all([len(f) == 0 for f in fc]):
            warnings.warn(
                message=f"Returned Dataframe with columns {columns} is empty.",
                category=UserWarning,
            )
        comp_index = None
        if comp is not None:
            comp_index = CompIndex(values=comp)
        row_indexes = [MeshIndex(location=location, fc=fc)]
        if comp_index is not None:
            row_indexes.append(comp_index)
        column_indexes = [
            ResultsIndex(values=[base_name]),
            SetIndex(values=fc.get_available_ids_for_label("time")),
        ]
        label_indexes = []
        for label in fc.labels:
            if label not in ["time"]:
                label_indexes.append(
                    LabelIndex(name=label, values=fc.get_available_ids_for_label(label))
                )

        column_indexes.extend(label_indexes)
        column_index = MultiIndex(indexes=column_indexes)

        row_index = MultiIndex(
            indexes=row_indexes,
        )

        if selection.outputs_mesh:
            selection.spatial_selection._selection.progress_bar = False
            submesh = selection.spatial_selection._selection.get_output(
                _WfNames.mesh, dpf.types.meshed_region
            )
            for i_field in range(len(fc)):
                bind_support_op = dpf.operators.utility.bind_support(
                    fc[i_field],
                    submesh,
                    server=fc._server,
                )
                fc.add_field(fc.get_label_space(i_field), bind_support_op.eval())

        # Return the result wrapped in a DPF_Dataframe
        df = DataFrame(
            data=fc,
            columns=column_index,
            index=row_index,
        )
        df._disp_wf = disp_wf
        return df

    def displacement(
        self,
        node_ids: Union[List[int], None] = None,
        element_ids: Union[List[int], None] = None,
        frequencies: Union[float, List[float], None] = None,
        components: Union[str, List[str], int, List[int], None] = None,
        norm: bool = False,
        # amplitude: bool = False,
        # sweeping_phase: Union[float, None] = 0.0,
        set_ids: Union[int, List[int], None] = None,
        all_sets: bool = False,
        load_steps: Union[
            int, List[int], Tuple[int, Union[int, List[int]]], None
        ] = None,
        named_selections: Union[List[str], str, None] = None,
        selection: Union[Selection, None] = None,
        expand_cyclic: Union[bool, List[Union[int, List[int]]]] = True,
        phase_angle_cyclic: Union[float, None] = None,
        external_layer: Union[bool, List[int]] = False,
        skin: Union[bool, List[int]] = False,
    ) -> DataFrame:
        """Extract displacement results from the simulation.

        Arguments `selection`, `set_ids`, `all_sets`, `frequencies`, and `load_steps` are mutually
        exclusive.
        If none of the above is given, the last frequency will be returned.

        Arguments `selection`, `named_selections`, `element_ids`, and `node_ids` are mutually
        exclusive.
        If none of the above is given, results will be extracted for the whole mesh.

        Parameters
        ----------
        node_ids:
            List of IDs of nodes to get results for.
        element_ids:
            List of IDs of elements whose nodes to get results for.
        frequencies:
            Frequency value or list of frequency values to get results for.
        components:
            Components to get results for. Available components are "X", "Y", "Z",
            and their respective equivalents 1, 2, 3.
        norm:
            Whether to return the norm of the results.
        set_ids:
            Sets to get results for.
            A set is defined as a unique combination of {time, load step, sub-step}.
        all_sets:
            Whether to get results for all sets.
        load_steps:
            Load step number or list of load step numbers to get results for.
            One can specify sub-steps of a load step with a tuple of format:
            (load-step, sub-step number or list of sub-step numbers).
        named_selections:
            Named selection or list of named selections to get results for.
        selection:
            Selection to get results for.
            A Selection defines both spatial and time-like criteria for filtering.
        expand_cyclic:
            For cyclic problems, whether to expand the sectors.
            Can take a list of sector numbers to select specific sectors to expand
            (one-based indexing).
            If the problem is multi-stage, can take a list of lists of sector numbers, ordered
            by stage.
        phase_angle_cyclic:
             For cyclic problems, phase angle to apply (in degrees).
        external_layer:
             Select the external layer (last layer of solid elements under the skin)
             of the mesh for plotting and data extraction. If a list is passed, the external
             layer is computed over list of elements.
        skin:
             Select the skin (creates new 2D elements connecting the external nodes)
             of the mesh for plotting and data extraction. If a list is passed, the skin
             is computed over list of elements (not supported for cyclic symmetry). Getting the
             skin on more than one result (several time freq sets, split data...) is only
             supported starting with Ansys 2023R2.

        Returns
        -------
        Returns a :class:`ansys.dpf.post.data_object.DataFrame` instance.

        """
        return self._get_result(
            base_name="U",
            location=locations.nodal,
            category=ResultCategory.vector,
            components=components,
            norm=norm,
            amplitude=False,
            sweeping_phase=None,
            selection=selection,
            frequencies=frequencies,
            set_ids=set_ids,
            all_sets=all_sets,
            load_steps=load_steps,
            node_ids=node_ids,
            element_ids=element_ids,
            named_selections=named_selections,
            expand_cyclic=expand_cyclic,
            phase_angle_cyclic=phase_angle_cyclic,
            external_layer=external_layer,
            skin=skin,
        )

    def velocity(
        self,
        node_ids: Union[List[int], None] = None,
        element_ids: Union[List[int], None] = None,
        frequencies: Union[float, List[float], None] = None,
        components: Union[str, List[str], int, List[int], None] = None,
        norm: bool = False,
        # amplitude: bool = False,
        # sweeping_phase: Union[float, None] = 0.0,
        set_ids: Union[int, List[int], None] = None,
        all_sets: bool = False,
        load_steps: Union[
            int, List[int], Tuple[int, Union[int, List[int]]], None
        ] = None,
        named_selections: Union[List[str], str, None] = None,
        selection: Union[Selection, None] = None,
        expand_cyclic: Union[bool, List[Union[int, List[int]]]] = True,
        phase_angle_cyclic: Union[float, None] = None,
        external_layer: Union[bool, List[int]] = False,
        skin: Union[bool, List[int]] = False,
    ) -> DataFrame:
        """Extract velocity results from the simulation.

        Arguments `selection`, `set_ids`, `all_sets`, `frequencies`, and `load_steps` are mutually
        exclusive.
        If none of the above is given, the last frequency will be returned.

        Arguments `selection`, `named_selections`, `element_ids`, and `node_ids` are mutually
        exclusive.
        If none of the above is given, results will be extracted for the whole mesh.

        Parameters
        ----------
        node_ids:
            List of IDs of nodes to get results for.
        element_ids:
            List of IDs of elements whose nodes to get results for.
        frequencies:
            Frequency value or list of frequency values to get results for.
        components:
            Components to get results for. Available components are "X", "Y", "Z",
            and their respective equivalents 1, 2, 3.
        norm:
            Whether to return the norm of the results.
        set_ids:
            Sets to get results for.
            A set is defined as a unique combination of {time, load step, sub-step}.
        all_sets:
            Whether to get results for all sets.
        load_steps:
            Load step number or list of load step numbers to get results for.
            One can specify sub-steps of a load step with a tuple of format:
            (load-step, sub-step number or list of sub-step numbers).
        named_selections:
            Named selection or list of named selections to get results for.
        selection:
            Selection to get results for.
            A Selection defines both spatial and time-like criteria for filtering.
        expand_cyclic:
            For cyclic problems, whether to expand the sectors.
            Can take a list of sector numbers to select specific sectors to expand
            (one-based indexing).
            If the problem is multi-stage, can take a list of lists of sector numbers, ordered
            by stage.
        phase_angle_cyclic:
             For cyclic problems, phase angle to apply (in degrees).
        external_layer:
             Select the external layer (last layer of solid elements under the skin)
             of the mesh for plotting and data extraction. If a list is passed, the external
             layer is computed over list of elements.
        skin:
             Select the skin (creates new 2D elements connecting the external nodes)
             of the mesh for plotting and data extraction. If a list is passed, the skin
             is computed over list of elements (not supported for cyclic symmetry). Getting the
             skin on more than one result (several time freq sets, split data...) is only
             supported starting with Ansys 2023R2.

        Returns
        -------
        Returns a :class:`ansys.dpf.post.data_object.DataFrame` instance.

        """
        return self._get_result(
            base_name="V",
            location=locations.nodal,
            category=ResultCategory.vector,
            components=components,
            norm=norm,
            amplitude=False,
            sweeping_phase=None,
            selection=selection,
            frequencies=frequencies,
            set_ids=set_ids,
            all_sets=all_sets,
            load_steps=load_steps,
            node_ids=node_ids,
            element_ids=element_ids,
            named_selections=named_selections,
            expand_cyclic=expand_cyclic,
            phase_angle_cyclic=phase_angle_cyclic,
            external_layer=external_layer,
            skin=skin,
        )

    def acceleration(
        self,
        node_ids: Union[List[int], None] = None,
        element_ids: Union[List[int], None] = None,
        frequencies: Union[float, List[float], None] = None,
        components: Union[str, List[str], int, List[int], None] = None,
        norm: bool = False,
        # amplitude: bool = False,
        # sweeping_phase: Union[float, None] = 0.0,
        set_ids: Union[int, List[int], None] = None,
        all_sets: bool = False,
        load_steps: Union[
            int, List[int], Tuple[int, Union[int, List[int]]], None
        ] = None,
        named_selections: Union[List[str], str, None] = None,
        selection: Union[Selection, None] = None,
        expand_cyclic: Union[bool, List[Union[int, List[int]]]] = True,
        phase_angle_cyclic: Union[float, None] = None,
        external_layer: Union[bool, List[int]] = False,
        skin: Union[bool, List[int]] = False,
    ) -> DataFrame:
        """Extract acceleration results from the simulation.

        Arguments `selection`, `set_ids`, `all_sets`, `frequencies`, and `load_steps` are mutually
        exclusive.
        If none of the above is given, the last frequency will be returned.

        Arguments `selection`, `named_selections`, `element_ids`, and `node_ids` are mutually
        exclusive.
        If none of the above is given, results will be extracted for the whole mesh.

        Parameters
        ----------
        node_ids:
            List of IDs of nodes to get results for.
        element_ids:
            List of IDs of elements whose nodes to get results for.
        frequencies:
            Frequency value or list of frequency values to get results for.
        components:
            Components to get results for. Available components are "X", "Y", "Z",
            and their respective equivalents 1, 2, 3.
        norm:
            Whether to return the norm of the results.
        set_ids:
            Sets to get results for.
            A set is defined as a unique combination of {time, load step, sub-step}.
        all_sets:
            Whether to get results for all sets.
        load_steps:
            Load step number or list of load step numbers to get results for.
            One can specify sub-steps of a load step with a tuple of format:
            (load-step, sub-step number or list of sub-step numbers).
        named_selections:
            Named selection or list of named selections to get results for.
        selection:
            Selection to get results for.
            A Selection defines both spatial and time-like criteria for filtering.
        expand_cyclic:
            For cyclic problems, whether to expand the sectors.
            Can take a list of sector numbers to select specific sectors to expand
            (one-based indexing).
            If the problem is multi-stage, can take a list of lists of sector numbers, ordered
            by stage.
        phase_angle_cyclic:
             For cyclic problems, phase angle to apply (in degrees).
        external_layer:
             Select the external layer (last layer of solid elements under the skin)
             of the mesh for plotting and data extraction. If a list is passed, the external
             layer is computed over list of elements.
        skin:
             Select the skin (creates new 2D elements connecting the external nodes)
             of the mesh for plotting and data extraction. If a list is passed, the skin
             is computed over list of elements (not supported for cyclic symmetry). Getting the
             skin on more than one result (several time freq sets, split data...) is only
             supported starting with Ansys 2023R2.

        Returns
        -------
        Returns a :class:`ansys.dpf.post.data_object.DataFrame` instance.

        """
        return self._get_result(
            base_name="A",
            location=locations.nodal,
            category=ResultCategory.vector,
            components=components,
            norm=norm,
            amplitude=False,
            sweeping_phase=None,
            selection=selection,
            frequencies=frequencies,
            set_ids=set_ids,
            all_sets=all_sets,
            load_steps=load_steps,
            node_ids=node_ids,
            element_ids=element_ids,
            named_selections=named_selections,
            expand_cyclic=expand_cyclic,
            phase_angle_cyclic=phase_angle_cyclic,
            external_layer=external_layer,
            skin=skin,
        )

    def stress(
        self,
        node_ids: Union[List[int], None] = None,
        element_ids: Union[List[int], None] = None,
        frequencies: Union[float, List[float], None] = None,
        components: Union[str, List[str], int, List[int], None] = None,
        set_ids: Union[int, List[int], None] = None,
        all_sets: bool = False,
        load_steps: Union[
            int, List[int], Tuple[int, Union[int, List[int]]], None
        ] = None,
        named_selections: Union[List[str], str, None] = None,
        selection: Union[Selection, None] = None,
        location: Union[locations, str] = locations.elemental_nodal,
        expand_cyclic: Union[bool, List[Union[int, List[int]]]] = True,
        phase_angle_cyclic: Union[float, None] = None,
        external_layer: Union[bool, List[int]] = False,
        skin: Union[bool, List[int]] = False,
    ) -> DataFrame:
        """Extract stress results from the simulation.

        Arguments `selection`, `set_ids`, `all_sets`, `frequencies`, and `load_steps` are mutually
        exclusive.
        If none of the above is given, the last frequency will be returned.

        Arguments `selection`, `named_selections`, `element_ids`, and `node_ids` are mutually
        exclusive.
        If none of the above is given, results will be extracted for the whole mesh.

        Parameters
        ----------
        node_ids:
            List of IDs of nodes to get results for.
        element_ids:
            List of IDs of elements to get results for.
        frequencies:
            Frequency value or list of frequency values to get results for.
        components:
            Components to get results for. Available components are "X", "Y", "Z", "XX", "XY",
            "XZ", and their respective equivalents 1, 2, 3, 4, 5, 6.
        set_ids:
            Sets to get results for.
            A set is defined as a unique combination of {time, load step, sub-step}.
        all_sets:
            Whether to get results for all sets.
        load_steps:
            Load step number or list of load step numbers to get results for.
            One can specify sub-steps of a load step with a tuple of format:
            (load-step, sub-step number or list of sub-step numbers).
        named_selections:
            Named selection or list of named selections to get results for.
        selection:
            Selection to get results for.
            A Selection defines both spatial and time-like criteria for filtering.
        location:
            Location to extract results at. Available locations are listed in
            class:`post.locations` and are: `post.locations.nodal`,
            `post.locations.elemental`, and `post.locations.elemental_nodal`.
            Using the default `post.locations.elemental_nodal` results in a value
            for every node at each element. Similarly, using `post.locations.elemental`
            gives results with one value for each element, while using `post.locations.nodal`
            gives results with one value for each node.
        expand_cyclic:
            For cyclic problems, whether to expand the sectors.
            Can take a list of sector numbers to select specific sectors to expand
            (one-based indexing).
            If the problem is multi-stage, can take a list of lists of sector numbers, ordered
            by stage.
        phase_angle_cyclic:
             For cyclic problems, phase angle to apply (in degrees).
        external_layer:
             Select the external layer (last layer of solid elements under the skin)
             of the mesh for plotting and data extraction. If a list is passed, the external
             layer is computed over list of elements.
        skin:
             Select the skin (creates new 2D elements connecting the external nodes)
             of the mesh for plotting and data extraction. If a list is passed, the skin
             is computed over list of elements (not supported for cyclic symmetry). Getting the
             skin on more than one result (several time freq sets, split data...) is only
             supported starting with Ansys 2023R2.

        Returns
        -------
        Returns a :class:`ansys.dpf.post.data_object.DataFrame` instance.

        """
        return self._get_result(
            base_name="S",
            location=location,
            category=ResultCategory.matrix,
            components=components,
            amplitude=False,
            sweeping_phase=None,
            selection=selection,
            frequencies=frequencies,
            set_ids=set_ids,
            all_sets=all_sets,
            load_steps=load_steps,
            node_ids=node_ids,
            element_ids=element_ids,
            named_selections=named_selections,
            expand_cyclic=expand_cyclic,
            phase_angle_cyclic=phase_angle_cyclic,
            external_layer=external_layer,
            skin=skin,
        )

    def stress_elemental(
        self,
        element_ids: Union[List[int], None] = None,
        frequencies: Union[float, List[float], None] = None,
        components: Union[str, List[str], int, List[int], None] = None,
        set_ids: Union[int, List[int], None] = None,
        all_sets: bool = False,
        load_steps: Union[
            int, List[int], Tuple[int, Union[int, List[int]]], None
        ] = None,
        named_selections: Union[List[str], str, None] = None,
        selection: Union[Selection, None] = None,
        expand_cyclic: Union[bool, List[Union[int, List[int]]]] = True,
        phase_angle_cyclic: Union[float, None] = None,
        external_layer: Union[bool, List[int]] = False,
        skin: Union[bool, List[int]] = False,
    ) -> DataFrame:
        """Extract elemental stress results from the simulation.

        Arguments `selection`, `set_ids`, `all_sets`, `frequencies`, and `load_steps` are mutually
        exclusive.
        If none of the above is given, the last frequency will be returned.

        Arguments `selection`, `named_selections`, and `element_ids` are mutually
        exclusive.
        If none of the above is given, results will be extracted for the whole mesh.

        Parameters
        ----------
        element_ids:
            List of IDs of elements to get results for.
        frequencies:
            Frequency value or list of frequency values to get results for.
        components:
            Components to get results for. Available components are "X", "Y", "Z", "XX", "XY",
            "XZ", and their respective equivalents 1, 2, 3, 4, 5, 6.
        set_ids:
            Sets to get results for.
            A set is defined as a unique combination of {time, load step, sub-step}.
        all_sets:
            Whether to get results for all sets.
        load_steps:
            Load step number or list of load step numbers to get results for.
            One can specify sub-steps of a load step with a tuple of format:
            (load-step, sub-step number or list of sub-step numbers).
        named_selections:
            Named selection or list of named selections to get results for.
        selection:
            Selection to get results for.
            A Selection defines both spatial and time-like criteria for filtering.
        expand_cyclic:
            For cyclic problems, whether to expand the sectors.
            Can take a list of sector numbers to select specific sectors to expand
            (one-based indexing).
            If the problem is multi-stage, can take a list of lists of sector numbers, ordered
            by stage.
        phase_angle_cyclic:
             For cyclic problems, phase angle to apply (in degrees).
        external_layer:
             Select the external layer (last layer of solid elements under the skin)
             of the mesh for plotting and data extraction. If a list is passed, the external
             layer is computed over list of elements.
        skin:
             Select the skin (creates new 2D elements connecting the external nodes)
             of the mesh for plotting and data extraction. If a list is passed, the skin
             is computed over list of elements (not supported for cyclic symmetry). Getting the
             skin on more than one result (several time freq sets, split data...) is only
             supported starting with Ansys 2023R2.

        Returns
        -------
        Returns a :class:`ansys.dpf.post.data_object.DataFrame` instance.

        """
        return self._get_result(
            base_name="S",
            location=locations.elemental,
            category=ResultCategory.matrix,
            components=components,
            amplitude=False,
            sweeping_phase=None,
            selection=selection,
            frequencies=frequencies,
            set_ids=set_ids,
            all_sets=all_sets,
            load_steps=load_steps,
            node_ids=None,
            element_ids=element_ids,
            named_selections=named_selections,
            expand_cyclic=expand_cyclic,
            phase_angle_cyclic=phase_angle_cyclic,
            external_layer=external_layer,
            skin=skin,
        )

    def stress_nodal(
        self,
        node_ids: Union[List[int], None] = None,
        element_ids: Union[List[int], None] = None,
        frequencies: Union[float, List[float], None] = None,
        components: Union[str, List[str], int, List[int], None] = None,
        set_ids: Union[int, List[int], None] = None,
        all_sets: bool = False,
        load_steps: Union[
            int, List[int], Tuple[int, Union[int, List[int]]], None
        ] = None,
        named_selections: Union[List[str], str, None] = None,
        selection: Union[Selection, None] = None,
        expand_cyclic: Union[bool, List[Union[int, List[int]]]] = True,
        phase_angle_cyclic: Union[float, None] = None,
        external_layer: Union[bool, List[int]] = False,
        skin: Union[bool, List[int]] = False,
    ) -> DataFrame:
        """Extract nodal stress results from the simulation.

        Arguments `selection`, `set_ids`, `all_sets`, `frequencies`, and `load_steps` are mutually
        exclusive.
        If none of the above is given, the last frequency will be returned.

        Arguments `selection`, `named_selections`, `element_ids`, and `node_ids` are mutually
        exclusive.
        If none of the above is given, results will be extracted for the whole mesh.

        Parameters
        ----------
        node_ids:
            List of IDs of nodes to get results for.
        element_ids:
            List of IDs of elements to get results for.
        frequencies:
            Frequency value or list of frequency values to get results for.
        components:
            Components to get results for. Available components are "X", "Y", "Z", "XX", "XY",
            "XZ", and their respective equivalents 1, 2, 3, 4, 5, 6.
        set_ids:
            Sets to get results for.
            A set is defined as a unique combination of {time, load step, sub-step}.
        all_sets:
            Whether to get results for all sets.
        load_steps:
            Load step number or list of load step numbers to get results for.
            One can specify sub-steps of a load step with a tuple of format:
            (load-step, sub-step number or list of sub-step numbers).
        named_selections:
            Named selection or list of named selections to get results for.
        selection:
            Selection to get results for.
            A Selection defines both spatial and time-like criteria for filtering.
        expand_cyclic:
            For cyclic problems, whether to expand the sectors.
            Can take a list of sector numbers to select specific sectors to expand
            (one-based indexing).
            If the problem is multi-stage, can take a list of lists of sector numbers, ordered
            by stage.
        phase_angle_cyclic:
             For cyclic problems, phase angle to apply (in degrees).
        external_layer:
             Select the external layer (last layer of solid elements under the skin)
             of the mesh for plotting and data extraction. If a list is passed, the external
             layer is computed over list of elements.
        skin:
             Select the skin (creates new 2D elements connecting the external nodes)
             of the mesh for plotting and data extraction. If a list is passed, the skin
             is computed over list of elements (not supported for cyclic symmetry). Getting the
             skin on more than one result (several time freq sets, split data...) is only
             supported starting with Ansys 2023R2.

        Returns
        -------
        Returns a :class:`ansys.dpf.post.data_object.DataFrame` instance.

        """
        return self._get_result(
            base_name="S",
            location=locations.nodal,
            category=ResultCategory.matrix,
            components=components,
            amplitude=False,
            sweeping_phase=None,
            selection=selection,
            frequencies=frequencies,
            set_ids=set_ids,
            all_sets=all_sets,
            load_steps=load_steps,
            node_ids=node_ids,
            element_ids=element_ids,
            named_selections=named_selections,
            expand_cyclic=expand_cyclic,
            phase_angle_cyclic=phase_angle_cyclic,
            external_layer=external_layer,
            skin=skin,
        )

    def stress_principal(
        self,
        node_ids: Union[List[int], None] = None,
        element_ids: Union[List[int], None] = None,
        frequencies: Union[float, List[float], None] = None,
        components: Union[List[str], List[int], None] = None,
        set_ids: Union[int, List[int], None] = None,
        all_sets: bool = False,
        load_steps: Union[
            int, List[int], Tuple[int, Union[int, List[int]]], None
        ] = None,
        named_selections: Union[List[str], str, None] = None,
        selection: Union[Selection, None] = None,
        location: Union[locations, str] = locations.elemental_nodal,
        expand_cyclic: Union[bool, List[Union[int, List[int]]]] = True,
        phase_angle_cyclic: Union[float, None] = None,
        external_layer: Union[bool, List[int]] = False,
        skin: Union[bool, List[int]] = False,
    ) -> DataFrame:
        """Extract principal stress results from the simulation.

        Arguments `selection`, `set_ids`, `all_sets`, `frequencies`, and `load_steps` are mutually
        exclusive.
        If none of the above is given, the last frequency will be returned.

        Arguments `selection`, `named_selections`, `element_ids`, and `node_ids` are mutually
        exclusive.
        If none of the above is given, results will be extracted for the whole mesh.

        Parameters
        ----------
        node_ids:
            List of IDs of nodes to get results for.
        element_ids:
            List of IDs of elements to get results for.
        frequencies:
            Frequency value or list of frequency values to get results for.
        components:
            Components to get results for. Available components are: 1, 2, and 3.
        set_ids:
            Sets to get results for.
            A set is defined as a unique combination of {time, load step, sub-step}.
        all_sets:
            Whether to get results for all sets.
        load_steps:
            Load step number or list of load step numbers to get results for.
            One can specify sub-steps of a load step with a tuple of format:
            (load-step, sub-step number or list of sub-step numbers).
        named_selections:
            Named selection or list of named selections to get results for.
        selection:
            Selection to get results for.
            A Selection defines both spatial and time-like criteria for filtering.
        location:
            Location to extract results at. Available locations are listed in
            class:`post.locations` and are: `post.locations.nodal`,
            `post.locations.elemental`, and `post.locations.elemental_nodal`.
            Using the default `post.locations.elemental_nodal` results in a value
            for every node at each element. Similarly, using `post.locations.elemental`
            gives results with one value for each element, while using `post.locations.nodal`
            gives results with one value for each node.
        expand_cyclic:
            For cyclic problems, whether to expand the sectors.
            Can take a list of sector numbers to select specific sectors to expand
            (one-based indexing).
            If the problem is multi-stage, can take a list of lists of sector numbers, ordered
            by stage.
        phase_angle_cyclic:
             For cyclic problems, phase angle to apply (in degrees).
        external_layer:
             Select the external layer (last layer of solid elements under the skin)
             of the mesh for plotting and data extraction. If a list is passed, the external
             layer is computed over list of elements.
        skin:
             Select the skin (creates new 2D elements connecting the external nodes)
             of the mesh for plotting and data extraction. If a list is passed, the skin
             is computed over list of elements (not supported for cyclic symmetry). Getting the
             skin on more than one result (several time freq sets, split data...) is only
             supported starting with Ansys 2023R2.

        Returns
        -------
        Returns a :class:`ansys.dpf.post.data_object.DataFrame` instance.

        """
        return self._get_result(
            base_name="S",
            location=location,
            category=ResultCategory.principal,
            components=components,
            amplitude=False,
            sweeping_phase=None,
            selection=selection,
            frequencies=frequencies,
            set_ids=set_ids,
            all_sets=all_sets,
            load_steps=load_steps,
            node_ids=node_ids,
            element_ids=element_ids,
            named_selections=named_selections,
            expand_cyclic=expand_cyclic,
            phase_angle_cyclic=phase_angle_cyclic,
            external_layer=external_layer,
            skin=skin,
        )

    def stress_principal_elemental(
        self,
        element_ids: Union[List[int], None] = None,
        frequencies: Union[float, List[float], None] = None,
        components: Union[List[str], List[int], None] = None,
        set_ids: Union[int, List[int], None] = None,
        all_sets: bool = False,
        load_steps: Union[
            int, List[int], Tuple[int, Union[int, List[int]]], None
        ] = None,
        named_selections: Union[List[str], str, None] = None,
        selection: Union[Selection, None] = None,
        expand_cyclic: Union[bool, List[Union[int, List[int]]]] = True,
        phase_angle_cyclic: Union[float, None] = None,
        external_layer: Union[bool, List[int]] = False,
        skin: Union[bool, List[int]] = False,
    ) -> DataFrame:
        """Extract elemental principal stress results from the simulation.

        Arguments `selection`, `set_ids`, `all_sets`, `frequencies`, and `load_steps` are mutually
        exclusive.
        If none of the above is given, the last frequency will be returned.

        Arguments `selection`, `named_selections`, and `element_ids` are mutually
        exclusive.
        If none of the above is given, results will be extracted for the whole mesh.

        Parameters
        ----------
        element_ids:
            List of IDs of elements to get results for.
        frequencies:
            Frequency value or list of frequency values to get results for.
        components:
            Components to get results for. Available components are: 1, 2, and 3.
        set_ids:
            Sets to get results for.
            A set is defined as a unique combination of {time, load step, sub-step}.
        all_sets:
            Whether to get results for all sets.
        load_steps:
            Load step number or list of load step numbers to get results for.
            One can specify sub-steps of a load step with a tuple of format:
            (load-step, sub-step number or list of sub-step numbers).
        named_selections:
            Named selection or list of named selections to get results for.
        selection:
            Selection to get results for.
            A Selection defines both spatial and time-like criteria for filtering.
        expand_cyclic:
            For cyclic problems, whether to expand the sectors.
            Can take a list of sector numbers to select specific sectors to expand
            (one-based indexing).
            If the problem is multi-stage, can take a list of lists of sector numbers, ordered
            by stage.
        phase_angle_cyclic:
             For cyclic problems, phase angle to apply (in degrees).
        external_layer:
             Select the external layer (last layer of solid elements under the skin)
             of the mesh for plotting and data extraction. If a list is passed, the external
             layer is computed over list of elements.
        skin:
             Select the skin (creates new 2D elements connecting the external nodes)
             of the mesh for plotting and data extraction. If a list is passed, the skin
             is computed over list of elements (not supported for cyclic symmetry). Getting the
             skin on more than one result (several time freq sets, split data...) is only
             supported starting with Ansys 2023R2.

        Returns
        -------
        Returns a :class:`ansys.dpf.post.data_object.DataFrame` instance.

        """
        return self._get_result(
            base_name="S",
            location=locations.elemental,
            category=ResultCategory.principal,
            components=components,
            amplitude=False,
            sweeping_phase=None,
            selection=selection,
            frequencies=frequencies,
            set_ids=set_ids,
            all_sets=all_sets,
            load_steps=load_steps,
            node_ids=None,
            element_ids=element_ids,
            named_selections=named_selections,
            expand_cyclic=expand_cyclic,
            phase_angle_cyclic=phase_angle_cyclic,
            external_layer=external_layer,
            skin=skin,
        )

    def stress_principal_nodal(
        self,
        node_ids: Union[List[int], None] = None,
        element_ids: Union[List[int], None] = None,
        frequencies: Union[float, List[float], None] = None,
        components: Union[List[str], List[int], None] = None,
        set_ids: Union[int, List[int], None] = None,
        all_sets: bool = False,
        load_steps: Union[
            int, List[int], Tuple[int, Union[int, List[int]]], None
        ] = None,
        named_selections: Union[List[str], str, None] = None,
        selection: Union[Selection, None] = None,
        expand_cyclic: Union[bool, List[Union[int, List[int]]]] = True,
        phase_angle_cyclic: Union[float, None] = None,
        external_layer: Union[bool, List[int]] = False,
        skin: Union[bool, List[int]] = False,
    ) -> DataFrame:
        """Extract nodal principal stress results from the simulation.

        Arguments `selection`, `set_ids`, `all_sets`, `frequencies`, and `load_steps` are mutually
        exclusive.
        If none of the above is given, the last frequency will be returned.

        Arguments `selection`, `named_selections`, `element_ids`, and `node_ids` are mutually
        exclusive.
        If none of the above is given, results will be extracted for the whole mesh.

        Parameters
        ----------
        node_ids:
            List of IDs of nodes to get results for.
        element_ids:
            List of IDs pf elements to get results for.
        frequencies:
            Frequency value or list of frequency values to get results for.
        components:
            Components to get results for. Available components are: 1, 2, and 3.
        set_ids:
            Sets to get results for.
            A set is defined as a unique combination of {time, load step, sub-step}.
        all_sets:
            Whether to get results for all sets.
        load_steps:
            Load step number or list of load step numbers to get results for.
            One can specify sub-steps of a load step with a tuple of format:
            (load-step, sub-step number or list of sub-step numbers).
        named_selections:
            Named selection or list of named selections to get results for.
        selection:
            Selection to get results for.
            A Selection defines both spatial and time-like criteria for filtering.
        expand_cyclic:
            For cyclic problems, whether to expand the sectors.
            Can take a list of sector numbers to select specific sectors to expand
            (one-based indexing).
            If the problem is multi-stage, can take a list of lists of sector numbers, ordered
            by stage.
        phase_angle_cyclic:
             For cyclic problems, phase angle to apply (in degrees).
        external_layer:
             Select the external layer (last layer of solid elements under the skin)
             of the mesh for plotting and data extraction. If a list is passed, the external
             layer is computed over list of elements.
        skin:
             Select the skin (creates new 2D elements connecting the external nodes)
             of the mesh for plotting and data extraction. If a list is passed, the skin
             is computed over list of elements (not supported for cyclic symmetry). Getting the
             skin on more than one result (several time freq sets, split data...) is only
             supported starting with Ansys 2023R2.

        Returns
        -------
        Returns a :class:`ansys.dpf.post.data_object.DataFrame` instance.

        """
        return self._get_result(
            base_name="S",
            location=locations.nodal,
            category=ResultCategory.principal,
            components=components,
            amplitude=False,
            sweeping_phase=None,
            selection=selection,
            frequencies=frequencies,
            set_ids=set_ids,
            all_sets=all_sets,
            load_steps=load_steps,
            node_ids=node_ids,
            element_ids=element_ids,
            named_selections=named_selections,
            expand_cyclic=expand_cyclic,
            phase_angle_cyclic=phase_angle_cyclic,
            external_layer=external_layer,
            skin=skin,
        )

    def stress_eqv_von_mises(
        self,
        node_ids: Union[List[int], None] = None,
        element_ids: Union[List[int], None] = None,
        frequencies: Union[float, List[float], None] = None,
        set_ids: Union[int, List[int], None] = None,
        all_sets: bool = False,
        load_steps: Union[
            int, List[int], Tuple[int, Union[int, List[int]]], None
        ] = None,
        named_selections: Union[List[str], str, None] = None,
        selection: Union[Selection, None] = None,
        location: Union[locations, str] = locations.elemental_nodal,
        expand_cyclic: Union[bool, List[Union[int, List[int]]]] = True,
        phase_angle_cyclic: Union[float, None] = None,
        external_layer: Union[bool, List[int]] = False,
        skin: Union[bool, List[int]] = False,
    ) -> DataFrame:
        """Extract equivalent von Mises stress results from the simulation.

        Arguments `selection`, `set_ids`, `all_sets`, `frequencies`, and `load_steps` are mutually
        exclusive.
        If none of the above is given, the last frequency will be returned.

        Arguments `selection`, `named_selections`, `element_ids`, and `node_ids` are mutually
        exclusive.
        If none of the above is given, results will be extracted for the whole mesh.

        Parameters
        ----------
        node_ids:
            List of IDs of nodes to get results for.
        element_ids:
            List of IDs of elements to get results for.
        frequencies:
            Frequency value or list of frequency values to get results for.
        set_ids:
            Sets to get results for.
            A set is defined as a unique combination of {time, load step, sub-step}.
        all_sets:
            Whether to get results for all sets.
        load_steps:
            Load step number or list of load step numbers to get results for.
            One can specify sub-steps of a load step with a tuple of format:
            (load-step, sub-step number or list of sub-step numbers).
        named_selections:
            Named selection or list of named selections to get results for.
        selection:
            Selection to get results for.
            A Selection defines both spatial and time-like criteria for filtering.
        location:
            Location to extract results at. Available locations are listed in
            class:`post.locations` and are: `post.locations.nodal`,
            `post.locations.elemental`, and `post.locations.elemental_nodal`.
            Using the default `post.locations.elemental_nodal` results in a value
            for every node at each element. Similarly, using `post.locations.elemental`
            gives results with one value for each element, while using `post.locations.nodal`
            gives results with one value for each node.
        expand_cyclic:
            For cyclic problems, whether to expand the sectors.
            Can take a list of sector numbers to select specific sectors to expand
            (one-based indexing).
            If the problem is multi-stage, can take a list of lists of sector numbers, ordered
            by stage.
        phase_angle_cyclic:
             For cyclic problems, phase angle to apply (in degrees).
        external_layer:
             Select the external layer (last layer of solid elements under the skin)
             of the mesh for plotting and data extraction. If a list is passed, the external
             layer is computed over list of elements.
        skin:
             Select the skin (creates new 2D elements connecting the external nodes)
             of the mesh for plotting and data extraction. If a list is passed, the skin
             is computed over list of elements (not supported for cyclic symmetry). Getting the
             skin on more than one result (several time freq sets, split data...) is only
             supported starting with Ansys 2023R2.

        Returns
        -------
        Returns a :class:`ansys.dpf.post.data_object.DataFrame` instance.

        """
        return self._get_result(
            base_name="S",
            location=location,
            category=ResultCategory.equivalent,
            components=None,
            amplitude=False,
            sweeping_phase=None,
            selection=selection,
            frequencies=frequencies,
            set_ids=set_ids,
            all_sets=all_sets,
            load_steps=load_steps,
            node_ids=node_ids,
            element_ids=element_ids,
            named_selections=named_selections,
            expand_cyclic=expand_cyclic,
            phase_angle_cyclic=phase_angle_cyclic,
            external_layer=external_layer,
            skin=skin,
        )

    def stress_eqv_von_mises_elemental(
        self,
        element_ids: Union[List[int], None] = None,
        frequencies: Union[float, List[float], None] = None,
        set_ids: Union[int, List[int], None] = None,
        all_sets: bool = False,
        load_steps: Union[
            int, List[int], Tuple[int, Union[int, List[int]]], None
        ] = None,
        named_selections: Union[List[str], str, None] = None,
        selection: Union[Selection, None] = None,
        expand_cyclic: Union[bool, List[Union[int, List[int]]]] = True,
        phase_angle_cyclic: Union[float, None] = None,
        external_layer: Union[bool, List[int]] = False,
        skin: Union[bool, List[int]] = False,
    ) -> DataFrame:
        """Extract elemental equivalent von Mises stress results from the simulation.

        Arguments `selection`, `set_ids`, `all_sets`, `frequencies`, and `load_steps` are mutually
        exclusive.
        If none of the above is given, the last frequency will be returned.

        Arguments `selection`, `named_selections`, and `element_ids` are mutually
        exclusive.
        If none of the above is given, results will be extracted for the whole mesh.

        Parameters
        ----------
        element_ids:
            List of IDs of elements to get results for.
        frequencies:
            Frequency value or list of frequency values to get results for.
        set_ids:
            Sets to get results for.
            A set is defined as a unique combination of {time, load step, sub-step}.
        all_sets:
            Whether to get results for all sets.
        load_steps:
            Load step number or list of load step numbers to get results for.
            One can specify sub-steps of a load step with a tuple of format:
            (load-step, sub-step number or list of sub-step numbers).
        named_selections:
            Named selection or list of named selections to get results for.
        selection:
            Selection to get results for.
            A Selection defines both spatial and time-like criteria for filtering.
        expand_cyclic:
            For cyclic problems, whether to expand the sectors.
            Can take a list of sector numbers to select specific sectors to expand
            (one-based indexing).
            If the problem is multi-stage, can take a list of lists of sector numbers, ordered
            by stage.
        phase_angle_cyclic:
             For cyclic problems, phase angle to apply (in degrees).
        external_layer:
             Select the external layer (last layer of solid elements under the skin)
             of the mesh for plotting and data extraction. If a list is passed, the external
             layer is computed over list of elements.
        skin:
             Select the skin (creates new 2D elements connecting the external nodes)
             of the mesh for plotting and data extraction. If a list is passed, the skin
             is computed over list of elements (not supported for cyclic symmetry). Getting the
             skin on more than one result (several time freq sets, split data...) is only
             supported starting with Ansys 2023R2.

        Returns
        -------
        Returns a :class:`ansys.dpf.post.data_object.DataFrame` instance.

        """
        return self._get_result(
            base_name="S",
            location=locations.elemental,
            category=ResultCategory.equivalent,
            components=None,
            amplitude=False,
            sweeping_phase=None,
            selection=selection,
            frequencies=frequencies,
            set_ids=set_ids,
            all_sets=all_sets,
            load_steps=load_steps,
            node_ids=None,
            element_ids=element_ids,
            named_selections=named_selections,
            expand_cyclic=expand_cyclic,
            phase_angle_cyclic=phase_angle_cyclic,
            external_layer=external_layer,
            skin=skin,
        )

    def stress_eqv_von_mises_nodal(
        self,
        node_ids: Union[List[int], None] = None,
        element_ids: Union[List[int], None] = None,
        frequencies: Union[float, List[float], None] = None,
        set_ids: Union[int, List[int], None] = None,
        all_sets: bool = False,
        load_steps: Union[
            int, List[int], Tuple[int, Union[int, List[int]]], None
        ] = None,
        named_selections: Union[List[str], str, None] = None,
        selection: Union[Selection, None] = None,
        expand_cyclic: Union[bool, List[Union[int, List[int]]]] = True,
        phase_angle_cyclic: Union[float, None] = None,
        external_layer: Union[bool, List[int]] = False,
        skin: Union[bool, List[int]] = False,
    ) -> DataFrame:
        """Extract nodal equivalent von Mises stress results from the simulation.

        Arguments `selection`, `set_ids`, `all_sets`, `frequencies`, and `load_steps` are mutually
        exclusive.
        If none of the above is given, the last frequency will be returned.

        Arguments `selection`, `named_selections`, `element_ids`, and `node_ids` are mutually
        exclusive.
        If none of the above is given, results will be extracted for the whole mesh.

        Parameters
        ----------
        node_ids:
            List of IDs of nodes to get results for.
        element_ids:
            List of IDs of elements to get results for.
        frequencies:
            Frequency value or list of frequency values to get results for.
        set_ids:
            Sets to get results for.
            A set is defined as a unique combination of {time, load step, sub-step}.
        all_sets:
            Whether to get results for all sets.
        load_steps:
            Load step number or list of load step numbers to get results for.
            One can specify sub-steps of a load step with a tuple of format:
            (load-step, sub-step number or list of sub-step numbers).
        named_selections:
            Named selection or list of named selections to get results for.
        selection:
            Selection to get results for.
            A Selection defines both spatial and time-like criteria for filtering.
        expand_cyclic:
            For cyclic problems, whether to expand the sectors.
            Can take a list of sector numbers to select specific sectors to expand
            (one-based indexing).
            If the problem is multi-stage, can take a list of lists of sector numbers, ordered
            by stage.
        phase_angle_cyclic:
             For cyclic problems, phase angle to apply (in degrees).
        external_layer:
             Select the external layer (last layer of solid elements under the skin)
             of the mesh for plotting and data extraction. If a list is passed, the external
             layer is computed over list of elements.
        skin:
             Select the skin (creates new 2D elements connecting the external nodes)
             of the mesh for plotting and data extraction. If a list is passed, the skin
             is computed over list of elements (not supported for cyclic symmetry). Getting the
             skin on more than one result (several time freq sets, split data...) is only
             supported starting with Ansys 2023R2.

        Returns
        -------
        Returns a :class:`ansys.dpf.post.data_object.DataFrame` instance.

        """
        return self._get_result(
            base_name="S",
            location=locations.nodal,
            category=ResultCategory.equivalent,
            components=None,
            amplitude=False,
            sweeping_phase=None,
            selection=selection,
            frequencies=frequencies,
            set_ids=set_ids,
            all_sets=all_sets,
            load_steps=load_steps,
            node_ids=node_ids,
            element_ids=element_ids,
            named_selections=named_selections,
            expand_cyclic=expand_cyclic,
            phase_angle_cyclic=phase_angle_cyclic,
            external_layer=external_layer,
            skin=skin,
        )

    def elastic_strain(
        self,
        node_ids: Union[List[int], None] = None,
        element_ids: Union[List[int], None] = None,
        frequencies: Union[float, List[float], None] = None,
        components: Union[str, List[str], int, List[int], None] = None,
        set_ids: Union[int, List[int], None] = None,
        all_sets: bool = False,
        load_steps: Union[
            int, List[int], Tuple[int, Union[int, List[int]]], None
        ] = None,
        named_selections: Union[List[str], str, None] = None,
        selection: Union[Selection, None] = None,
        location: Union[locations, str] = locations.elemental_nodal,
        expand_cyclic: Union[bool, List[Union[int, List[int]]]] = True,
        phase_angle_cyclic: Union[float, None] = None,
        external_layer: Union[bool, List[int]] = False,
        skin: Union[bool, List[int]] = False,
    ) -> DataFrame:
        """Extract stress results from the simulation.

        Arguments `selection`, `set_ids`, `all_sets`, `frequencies`, and `load_steps` are mutually
        exclusive.
        If none of the above is given, the last frequency will be returned.

        Arguments `selection`, `named_selections`, `element_ids`, and `node_ids` are mutually
        exclusive.
        If none of the above is given, results will be extracted for the whole mesh.

        Parameters
        ----------
        node_ids:
            List of IDs of nodes to get results for.
        element_ids:
            List of IDs of elements to get results for.
        frequencies:
            Frequency value or list of frequency values to get results for.
        components:
            Components to get results for. Available components are "X", "Y", "Z", "XX", "XY",
            "XZ", and their respective equivalents 1, 2, 3, 4, 5, 6.
        set_ids:
            Sets to get results for.
            A set is defined as a unique combination of {time, load step, sub-step}.
        all_sets:
            Whether to get results for all sets.
        load_steps:
            Load step number or list of load step numbers to get results for.
            One can specify sub-steps of a load step with a tuple of format:
            (load-step, sub-step number or list of sub-step numbers).
        named_selections:
            Named selection or list of named selections to get results for.
        selection:
            Selection to get results for.
            A Selection defines both spatial and time-like criteria for filtering.
        location:
            Location to extract results at. Available locations are listed in
            class:`post.locations` and are: `post.locations.nodal`,
            `post.locations.elemental`, and `post.locations.elemental_nodal`.
            Using the default `post.locations.elemental_nodal` results in a value
            for every node at each element. Similarly, using `post.locations.elemental`
            gives results with one value for each element, while using `post.locations.nodal`
            gives results with one value for each node.
        expand_cyclic:
            For cyclic problems, whether to expand the sectors.
            Can take a list of sector numbers to select specific sectors to expand
            (one-based indexing).
            If the problem is multi-stage, can take a list of lists of sector numbers, ordered
            by stage.
        phase_angle_cyclic:
             For cyclic problems, phase angle to apply (in degrees).
        external_layer:
             Select the external layer (last layer of solid elements under the skin)
             of the mesh for plotting and data extraction. If a list is passed, the external
             layer is computed over list of elements.
        skin:
             Select the skin (creates new 2D elements connecting the external nodes)
             of the mesh for plotting and data extraction. If a list is passed, the skin
             is computed over list of elements (not supported for cyclic symmetry). Getting the
             skin on more than one result (several time freq sets, split data...) is only
             supported starting with Ansys 2023R2.

        Returns
        -------
        Returns a :class:`ansys.dpf.post.data_object.DataFrame` instance.

        """
        return self._get_result(
            base_name="EPEL",
            location=location,
            category=ResultCategory.matrix,
            components=components,
            amplitude=False,
            sweeping_phase=None,
            selection=selection,
            frequencies=frequencies,
            set_ids=set_ids,
            all_sets=all_sets,
            load_steps=load_steps,
            node_ids=node_ids,
            element_ids=element_ids,
            named_selections=named_selections,
            expand_cyclic=expand_cyclic,
            phase_angle_cyclic=phase_angle_cyclic,
            external_layer=external_layer,
            skin=skin,
        )

    def elastic_strain_nodal(
        self,
        node_ids: Union[List[int], None] = None,
        element_ids: Union[List[int], None] = None,
        frequencies: Union[float, List[float], None] = None,
        components: Union[str, List[str], int, List[int], None] = None,
        set_ids: Union[int, List[int], None] = None,
        all_sets: bool = False,
        load_steps: Union[
            int, List[int], Tuple[int, Union[int, List[int]]], None
        ] = None,
        named_selections: Union[List[str], str, None] = None,
        selection: Union[Selection, None] = None,
        expand_cyclic: Union[bool, List[Union[int, List[int]]]] = True,
        phase_angle_cyclic: Union[float, None] = None,
        external_layer: Union[bool, List[int]] = False,
        skin: Union[bool, List[int]] = False,
    ) -> DataFrame:
        """Extract stress results from the simulation.

        Arguments `selection`, `set_ids`, `all_sets`, `frequencies`, and `load_steps` are mutually
        exclusive.
        If none of the above is given, the last frequency will be returned.

        Arguments `selection`, `named_selections`, `element_ids`, and `node_ids` are mutually
        exclusive.
        If none of the above is given, results will be extracted for the whole mesh.

        Parameters
        ----------
        node_ids:
            List of IDs of nodes to get results for.
        element_ids:
            List of IDs of elements to get results for.
        frequencies:
            Frequency value or list of frequency values to get results for.
        components:
            Components to get results for. Available components are "X", "Y", "Z", "XX", "XY",
            "XZ", and their respective equivalents 1, 2, 3, 4, 5, 6.
        set_ids:
            Sets to get results for.
            A set is defined as a unique combination of {time, load step, sub-step}.
        all_sets:
            Whether to get results for all sets.
        load_steps:
            Load step number or list of load step numbers to get results for.
            One can specify sub-steps of a load step with a tuple of format:
            (load-step, sub-step number or list of sub-step numbers).
        named_selections:
            Named selection or list of named selections to get results for.
        selection:
            Selection to get results for.
            A Selection defines both spatial and time-like criteria for filtering.
        expand_cyclic:
            For cyclic problems, whether to expand the sectors.
            Can take a list of sector numbers to select specific sectors to expand
            (one-based indexing).
            If the problem is multi-stage, can take a list of lists of sector numbers, ordered
            by stage.
        phase_angle_cyclic:
             For cyclic problems, phase angle to apply (in degrees).
        external_layer:
             Select the external layer (last layer of solid elements under the skin)
             of the mesh for plotting and data extraction. If a list is passed, the external
             layer is computed over list of elements.
        skin:
             Select the skin (creates new 2D elements connecting the external nodes)
             of the mesh for plotting and data extraction. If a list is passed, the skin
             is computed over list of elements (not supported for cyclic symmetry). Getting the
             skin on more than one result (several time freq sets, split data...) is only
             supported starting with Ansys 2023R2.

        Returns
        -------
        Returns a :class:`ansys.dpf.post.data_object.DataFrame` instance.

        """
        return self._get_result(
            base_name="EPEL",
            location=locations.nodal,
            category=ResultCategory.matrix,
            components=components,
            amplitude=False,
            sweeping_phase=None,
            selection=selection,
            frequencies=frequencies,
            set_ids=set_ids,
            all_sets=all_sets,
            load_steps=load_steps,
            node_ids=node_ids,
            element_ids=element_ids,
            named_selections=named_selections,
            expand_cyclic=expand_cyclic,
            phase_angle_cyclic=phase_angle_cyclic,
            external_layer=external_layer,
            skin=skin,
        )

    def elastic_strain_elemental(
        self,
        element_ids: Union[List[int], None] = None,
        frequencies: Union[float, List[float], None] = None,
        components: Union[str, List[str], int, List[int], None] = None,
        set_ids: Union[int, List[int], None] = None,
        all_sets: bool = False,
        load_steps: Union[
            int, List[int], Tuple[int, Union[int, List[int]]], None
        ] = None,
        named_selections: Union[List[str], str, None] = None,
        selection: Union[Selection, None] = None,
        expand_cyclic: Union[bool, List[Union[int, List[int]]]] = True,
        phase_angle_cyclic: Union[float, None] = None,
        external_layer: Union[bool, List[int]] = False,
        skin: Union[bool, List[int]] = False,
    ) -> DataFrame:
        """Extract stress results from the simulation.

        Arguments `selection`, `set_ids`, `all_sets`, `frequencies`, and `load_steps` are mutually
        exclusive.
        If none of the above is given, the last frequency will be returned.

        Arguments `selection`, `named_selections`, and `element_ids` are mutually
        exclusive.
        If none of the above is given, results will be extracted for the whole mesh.

        Parameters
        ----------
        element_ids:
            List of IDs of elements to get results for.
        frequencies:
            Frequency value or list of frequency values to get results for.
        components:
            Components to get results for. Available components are "X", "Y", "Z", "XX", "XY",
            "XZ", and their respective equivalents 1, 2, 3, 4, 5, 6.
        set_ids:
            Sets to get results for.
            A set is defined as a unique combination of {time, load step, sub-step}.
        all_sets:
            Whether to get results for all sets.
        load_steps:
            Load step number or list of load step numbers to get results for.
            One can specify sub-steps of a load step with a tuple of format:
            (load-step, sub-step number or list of sub-step numbers).
        named_selections:
            Named selection or list of named selections to get results for.
        selection:
            Selection to get results for.
            A Selection defines both spatial and time-like criteria for filtering.
        expand_cyclic:
            For cyclic problems, whether to expand the sectors.
            Can take a list of sector numbers to select specific sectors to expand
            (one-based indexing).
            If the problem is multi-stage, can take a list of lists of sector numbers, ordered
            by stage.
        phase_angle_cyclic:
             For cyclic problems, phase angle to apply (in degrees).
        external_layer:
             Select the external layer (last layer of solid elements under the skin)
             of the mesh for plotting and data extraction. If a list is passed, the external
             layer is computed over list of elements.
        skin:
             Select the skin (creates new 2D elements connecting the external nodes)
             of the mesh for plotting and data extraction. If a list is passed, the skin
             is computed over list of elements (not supported for cyclic symmetry). Getting the
             skin on more than one result (several time freq sets, split data...) is only
             supported starting with Ansys 2023R2.

        Returns
        -------
        Returns a :class:`ansys.dpf.post.data_object.DataFrame` instance.

        """
        return self._get_result(
            base_name="EPEL",
            location=locations.elemental,
            category=ResultCategory.matrix,
            components=components,
            amplitude=False,
            sweeping_phase=None,
            selection=selection,
            frequencies=frequencies,
            set_ids=set_ids,
            all_sets=all_sets,
            load_steps=load_steps,
            node_ids=None,
            element_ids=element_ids,
            named_selections=named_selections,
            expand_cyclic=expand_cyclic,
            phase_angle_cyclic=phase_angle_cyclic,
            external_layer=external_layer,
            skin=skin,
        )

    def elastic_strain_principal(
        self,
        node_ids: Union[List[int], None] = None,
        element_ids: Union[List[int], None] = None,
        frequencies: Union[float, List[float], None] = None,
        components: Union[str, List[str], int, List[int], None] = None,
        set_ids: Union[int, List[int], None] = None,
        all_sets: bool = False,
        load_steps: Union[
            int, List[int], Tuple[int, Union[int, List[int]]], None
        ] = None,
        named_selections: Union[List[str], str, None] = None,
        selection: Union[Selection, None] = None,
        location: Union[locations, str] = locations.elemental_nodal,
        expand_cyclic: Union[bool, List[Union[int, List[int]]]] = True,
        phase_angle_cyclic: Union[float, None] = None,
        external_layer: Union[bool, List[int]] = False,
        skin: Union[bool, List[int]] = False,
    ) -> DataFrame:
        """Extract principal elastic strain results from the simulation.

        Arguments `selection`, `set_ids`, `all_sets`, `frequencies`, and `load_steps` are mutually
        exclusive.
        If none of the above is given, the last frequency will be returned.

        Arguments `selection`, `named_selections`, `element_ids`, and `node_ids` are mutually
        exclusive.
        If none of the above is given, results will be extracted for the whole mesh.

        Parameters
        ----------
        node_ids:
            List of IDs of nodes to get results for.
        element_ids:
            List of IDs of elements to get results for.
        frequencies:
            Frequency value or list of frequency values to get results for.
        components:
            Components to get results for. Available components are: 1, 2, and 3.
        set_ids:
            Sets to get results for.
            A set is defined as a unique combination of {time, load step, sub-step}.
        all_sets:
            Whether to get results for all sets.
        load_steps:
            Load step number or list of load step numbers to get results for.
            One can specify sub-steps of a load step with a tuple of format:
            (load-step, sub-step number or list of sub-step numbers).
        named_selections:
            Named selection or list of named selections to get results for.
        selection:
            Selection to get results for.
            A Selection defines both spatial and time-like criteria for filtering.
        location:
            Location to extract results at. Available locations are listed in
            class:`post.locations` and are: `post.locations.nodal`,
            `post.locations.elemental`, and `post.locations.elemental_nodal`.
            Using the default `post.locations.elemental_nodal` results in a value
            for every node at each element. Similarly, using `post.locations.elemental`
            gives results with one value for each element, while using `post.locations.nodal`
            gives results with one value for each node.
        expand_cyclic:
            For cyclic problems, whether to expand the sectors.
            Can take a list of sector numbers to select specific sectors to expand
            (one-based indexing).
            If the problem is multi-stage, can take a list of lists of sector numbers, ordered
            by stage.
        phase_angle_cyclic:
             For cyclic problems, phase angle to apply (in degrees).
        external_layer:
             Select the external layer (last layer of solid elements under the skin)
             of the mesh for plotting and data extraction. If a list is passed, the external
             layer is computed over list of elements.
        skin:
             Select the skin (creates new 2D elements connecting the external nodes)
             of the mesh for plotting and data extraction. If a list is passed, the skin
             is computed over list of elements (not supported for cyclic symmetry). Getting the
             skin on more than one result (several time freq sets, split data...) is only
             supported starting with Ansys 2023R2.

        Returns
        -------
        Returns a :class:`ansys.dpf.post.data_object.DataFrame` instance.

        """
        return self._get_result(
            base_name="EPEL",
            location=location,
            category=ResultCategory.principal,
            components=components,
            amplitude=False,
            sweeping_phase=None,
            selection=selection,
            frequencies=frequencies,
            set_ids=set_ids,
            all_sets=all_sets,
            load_steps=load_steps,
            node_ids=node_ids,
            element_ids=element_ids,
            named_selections=named_selections,
            expand_cyclic=expand_cyclic,
            phase_angle_cyclic=phase_angle_cyclic,
            external_layer=external_layer,
            skin=skin,
        )

    def elastic_strain_principal_nodal(
        self,
        node_ids: Union[List[int], None] = None,
        element_ids: Union[List[int], None] = None,
        frequencies: Union[float, List[float], None] = None,
        components: Union[str, List[str], int, List[int], None] = None,
        set_ids: Union[int, List[int], None] = None,
        all_sets: bool = False,
        load_steps: Union[
            int, List[int], Tuple[int, Union[int, List[int]]], None
        ] = None,
        named_selections: Union[List[str], str, None] = None,
        selection: Union[Selection, None] = None,
        expand_cyclic: Union[bool, List[Union[int, List[int]]]] = True,
        phase_angle_cyclic: Union[float, None] = None,
        external_layer: Union[bool, List[int]] = False,
        skin: Union[bool, List[int]] = False,
    ) -> DataFrame:
        """Extract nodal principal elastic strain results from the simulation.

        Arguments `selection`, `set_ids`, `all_sets`, `frequencies`, and `load_steps` are mutually
        exclusive.
        If none of the above is given, the last frequency will be returned.

        Arguments `selection`, `named_selections`, `element_ids`, and `node_ids` are mutually
        exclusive.
        If none of the above is given, results will be extracted for the whole mesh.

        Parameters
        ----------
        node_ids:
            List of IDs of nodes to get results for.
        element_ids:
            List of IDs pf elements to get results for.
        frequencies:
            Frequency value or list of frequency values to get results for.
        components:
            Components to get results for. Available components are: 1, 2, and 3.
        set_ids:
            Sets to get results for.
            A set is defined as a unique combination of {time, load step, sub-step}.
        all_sets:
            Whether to get results for all sets.
        load_steps:
            Load step number or list of load step numbers to get results for.
            One can specify sub-steps of a load step with a tuple of format:
            (load-step, sub-step number or list of sub-step numbers).
        named_selections:
            Named selection or list of named selections to get results for.
        selection:
            Selection to get results for.
            A Selection defines both spatial and time-like criteria for filtering.
        expand_cyclic:
            For cyclic problems, whether to expand the sectors.
            Can take a list of sector numbers to select specific sectors to expand
            (one-based indexing).
            If the problem is multi-stage, can take a list of lists of sector numbers, ordered
            by stage.
        phase_angle_cyclic:
             For cyclic problems, phase angle to apply (in degrees).
        external_layer:
             Select the external layer (last layer of solid elements under the skin)
             of the mesh for plotting and data extraction. If a list is passed, the external
             layer is computed over list of elements.
        skin:
             Select the skin (creates new 2D elements connecting the external nodes)
             of the mesh for plotting and data extraction. If a list is passed, the skin
             is computed over list of elements (not supported for cyclic symmetry). Getting the
             skin on more than one result (several time freq sets, split data...) is only
             supported starting with Ansys 2023R2.

        Returns
        -------
        Returns a :class:`ansys.dpf.post.data_object.DataFrame` instance.

        """
        return self._get_result(
            base_name="EPEL",
            location=locations.nodal,
            category=ResultCategory.principal,
            components=components,
            amplitude=False,
            sweeping_phase=None,
            selection=selection,
            frequencies=frequencies,
            set_ids=set_ids,
            all_sets=all_sets,
            load_steps=load_steps,
            node_ids=node_ids,
            element_ids=element_ids,
            named_selections=named_selections,
            expand_cyclic=expand_cyclic,
            phase_angle_cyclic=phase_angle_cyclic,
            external_layer=external_layer,
            skin=skin,
        )

    def elastic_strain_principal_elemental(
        self,
        element_ids: Union[List[int], None] = None,
        frequencies: Union[float, List[float], None] = None,
        components: Union[str, List[str], int, List[int], None] = None,
        set_ids: Union[int, List[int], None] = None,
        all_sets: bool = False,
        load_steps: Union[
            int, List[int], Tuple[int, Union[int, List[int]]], None
        ] = None,
        named_selections: Union[List[str], str, None] = None,
        selection: Union[Selection, None] = None,
        expand_cyclic: Union[bool, List[Union[int, List[int]]]] = True,
        phase_angle_cyclic: Union[float, None] = None,
        external_layer: Union[bool, List[int]] = False,
        skin: Union[bool, List[int]] = False,
    ) -> DataFrame:
        """Extract elemental principal elastic strain results from the simulation.

        Arguments `selection`, `set_ids`, `all_sets`, `frequencies`, and `load_steps` are mutually
        exclusive.
        If none of the above is given, the last frequency will be returned.

        Arguments `selection`, `named_selections`, and `element_ids` are mutually
        exclusive.
        If none of the above is given, results will be extracted for the whole mesh.

        Parameters
        ----------
        element_ids:
            List of IDs of elements to get results for.
        frequencies:
            Frequency value or list of frequency values to get results for.
        components:
            Components to get results for. Available components are: 1, 2, and 3.
        set_ids:
            Sets to get results for.
            A set is defined as a unique combination of {time, load step, sub-step}.
        all_sets:
            Whether to get results for all sets.
        load_steps:
            Load step number or list of load step numbers to get results for.
            One can specify sub-steps of a load step with a tuple of format:
            (load-step, sub-step number or list of sub-step numbers).
        named_selections:
            Named selection or list of named selections to get results for.
        selection:
            Selection to get results for.
            A Selection defines both spatial and time-like criteria for filtering.
        expand_cyclic:
            For cyclic problems, whether to expand the sectors.
            Can take a list of sector numbers to select specific sectors to expand
            (one-based indexing).
            If the problem is multi-stage, can take a list of lists of sector numbers, ordered
            by stage.
        phase_angle_cyclic:
             For cyclic problems, phase angle to apply (in degrees).
        external_layer:
             Select the external layer (last layer of solid elements under the skin)
             of the mesh for plotting and data extraction. If a list is passed, the external
             layer is computed over list of elements.
        skin:
             Select the skin (creates new 2D elements connecting the external nodes)
             of the mesh for plotting and data extraction. If a list is passed, the skin
             is computed over list of elements (not supported for cyclic symmetry). Getting the
             skin on more than one result (several time freq sets, split data...) is only
             supported starting with Ansys 2023R2.

        Returns
        -------
        Returns a :class:`ansys.dpf.post.data_object.DataFrame` instance.

        """
        return self._get_result(
            base_name="EPEL",
            location=locations.elemental,
            category=ResultCategory.principal,
            components=components,
            amplitude=False,
            sweeping_phase=None,
            selection=selection,
            frequencies=frequencies,
            set_ids=set_ids,
            all_sets=all_sets,
            load_steps=load_steps,
            node_ids=None,
            element_ids=element_ids,
            named_selections=named_selections,
            expand_cyclic=expand_cyclic,
            phase_angle_cyclic=phase_angle_cyclic,
            external_layer=external_layer,
            skin=skin,
        )

    def elastic_strain_eqv_von_mises(
        self,
        node_ids: Union[List[int], None] = None,
        element_ids: Union[List[int], None] = None,
        frequencies: Union[float, List[float], None] = None,
        set_ids: Union[int, List[int], None] = None,
        all_sets: bool = False,
        load_steps: Union[
            int, List[int], Tuple[int, Union[int, List[int]]], None
        ] = None,
        named_selections: Union[List[str], str, None] = None,
        selection: Union[Selection, None] = None,
        location: Union[locations, str] = locations.elemental_nodal,
        expand_cyclic: Union[bool, List[Union[int, List[int]]]] = True,
        phase_angle_cyclic: Union[float, None] = None,
        external_layer: Union[bool, List[int]] = False,
        skin: Union[bool, List[int]] = False,
    ) -> DataFrame:
        """Extract equivalent von Mises elastic strain results from the simulation.

        Arguments `selection`, `set_ids`, `all_sets`, `frequencies`, and `load_steps` are mutually
        exclusive.
        If none of the above is given, the last frequency will be returned.

        Arguments `selection`, `named_selections`, `element_ids`, and `node_ids` are mutually
        exclusive.
        If none of the above is given, results will be extracted for the whole mesh.

        Parameters
        ----------
        node_ids:
            List of IDs of nodes to get results for.
        element_ids:
            List of IDs of elements to get results for.
        frequencies:
            Frequency value or list of frequency values to get results for.
        set_ids:
            Sets to get results for.
            A set is defined as a unique combination of {time, load step, sub-step}.
        all_sets:
            Whether to get results for all sets.
        load_steps:
            Load step number or list of load step numbers to get results for.
            One can specify sub-steps of a load step with a tuple of format:
            (load-step, sub-step number or list of sub-step numbers).
        named_selections:
            Named selection or list of named selections to get results for.
        selection:
            Selection to get results for.
            A Selection defines both spatial and time-like criteria for filtering.
        location:
            Location to extract results at. Available locations are listed in
            class:`post.locations` and are: `post.locations.nodal`,
            `post.locations.elemental`, and `post.locations.elemental_nodal`.
            Using the default `post.locations.elemental_nodal` results in a value
            for every node at each element. Similarly, using `post.locations.elemental`
            gives results with one value for each element, while using `post.locations.nodal`
            gives results with one value for each node.
        expand_cyclic:
            For cyclic problems, whether to expand the sectors.
            Can take a list of sector numbers to select specific sectors to expand
            (one-based indexing).
            If the problem is multi-stage, can take a list of lists of sector numbers, ordered
            by stage.
        phase_angle_cyclic:
             For cyclic problems, phase angle to apply (in degrees).
        external_layer:
             Select the external layer (last layer of solid elements under the skin)
             of the mesh for plotting and data extraction. If a list is passed, the external
             layer is computed over list of elements.
        skin:
             Select the skin (creates new 2D elements connecting the external nodes)
             of the mesh for plotting and data extraction. If a list is passed, the skin
             is computed over list of elements (not supported for cyclic symmetry). Getting the
             skin on more than one result (several time freq sets, split data...) is only
             supported starting with Ansys 2023R2.

        Returns
        -------
        Returns a :class:`ansys.dpf.post.data_object.DataFrame` instance.

        """
        return self._get_result(
            base_name="EPEL",
            location=location,
            category=ResultCategory.equivalent,
            components=None,
            amplitude=False,
            sweeping_phase=None,
            selection=selection,
            frequencies=frequencies,
            set_ids=set_ids,
            all_sets=all_sets,
            load_steps=load_steps,
            node_ids=node_ids,
            element_ids=element_ids,
            named_selections=named_selections,
            expand_cyclic=expand_cyclic,
            phase_angle_cyclic=phase_angle_cyclic,
            external_layer=external_layer,
            skin=skin,
        )

    def elastic_strain_eqv_von_mises_elemental(
        self,
        element_ids: Union[List[int], None] = None,
        frequencies: Union[float, List[float], None] = None,
        set_ids: Union[int, List[int], None] = None,
        all_sets: bool = False,
        load_steps: Union[
            int, List[int], Tuple[int, Union[int, List[int]]], None
        ] = None,
        named_selections: Union[List[str], str, None] = None,
        selection: Union[Selection, None] = None,
        expand_cyclic: Union[bool, List[Union[int, List[int]]]] = True,
        phase_angle_cyclic: Union[float, None] = None,
        external_layer: Union[bool, List[int]] = False,
        skin: Union[bool, List[int]] = False,
    ) -> DataFrame:
        """Extract elemental equivalent von Mises elastic strain results from the simulation.

        Arguments `selection`, `set_ids`, `all_sets`, `frequencies`, and `load_steps` are mutually
        exclusive.
        If none of the above is given, the last frequency will be returned.

        Arguments `selection`, `named_selections`, and `element_ids` are mutually
        exclusive.
        If none of the above is given, results will be extracted for the whole mesh.

        Parameters
        ----------
        element_ids:
            List of IDs of elements to get results for.
        frequencies:
            Frequency value or list of frequency values to get results for.
        set_ids:
            Sets to get results for.
            A set is defined as a unique combination of {time, load step, sub-step}.
        all_sets:
            Whether to get results for all sets.
        load_steps:
            Load step number or list of load step numbers to get results for.
            One can specify sub-steps of a load step with a tuple of format:
            (load-step, sub-step number or list of sub-step numbers).
        named_selections:
            Named selection or list of named selections to get results for.
        selection:
            Selection to get results for.
            A Selection defines both spatial and time-like criteria for filtering.
        expand_cyclic:
            For cyclic problems, whether to expand the sectors.
            Can take a list of sector numbers to select specific sectors to expand
            (one-based indexing).
            If the problem is multi-stage, can take a list of lists of sector numbers, ordered
            by stage.
        phase_angle_cyclic:
             For cyclic problems, phase angle to apply (in degrees).
        external_layer:
             Select the external layer (last layer of solid elements under the skin)
             of the mesh for plotting and data extraction. If a list is passed, the external
             layer is computed over list of elements.
        skin:
             Select the skin (creates new 2D elements connecting the external nodes)
             of the mesh for plotting and data extraction. If a list is passed, the skin
             is computed over list of elements (not supported for cyclic symmetry). Getting the
             skin on more than one result (several time freq sets, split data...) is only
             supported starting with Ansys 2023R2.

        Returns
        -------
        Returns a :class:`ansys.dpf.post.data_object.DataFrame` instance.

        """
        return self._get_result(
            base_name="EPEL",
            location=locations.elemental,
            category=ResultCategory.equivalent,
            components=None,
            amplitude=False,
            sweeping_phase=None,
            selection=selection,
            frequencies=frequencies,
            set_ids=set_ids,
            all_sets=all_sets,
            load_steps=load_steps,
            node_ids=None,
            element_ids=element_ids,
            named_selections=named_selections,
            expand_cyclic=expand_cyclic,
            phase_angle_cyclic=phase_angle_cyclic,
            external_layer=external_layer,
            skin=skin,
        )

    def elastic_strain_eqv_von_mises_nodal(
        self,
        node_ids: Union[List[int], None] = None,
        element_ids: Union[List[int], None] = None,
        frequencies: Union[float, List[float], None] = None,
        set_ids: Union[int, List[int], None] = None,
        all_sets: bool = False,
        load_steps: Union[
            int, List[int], Tuple[int, Union[int, List[int]]], None
        ] = None,
        named_selections: Union[List[str], str, None] = None,
        selection: Union[Selection, None] = None,
        expand_cyclic: Union[bool, List[Union[int, List[int]]]] = True,
        phase_angle_cyclic: Union[float, None] = None,
        external_layer: Union[bool, List[int]] = False,
        skin: Union[bool, List[int]] = False,
    ) -> DataFrame:
        """Extract nodal equivalent von Mises elastic strain results from the simulation.

        Arguments `selection`, `set_ids`, `all_sets`, `frequencies`, and `load_steps` are mutually
        exclusive.
        If none of the above is given, the last frequency will be returned.

        Arguments `selection`, `named_selections`, `element_ids`, and `node_ids` are mutually
        exclusive.
        If none of the above is given, results will be extracted for the whole mesh.

        Parameters
        ----------
        node_ids:
            List of IDs of nodes to get results for.
        element_ids:
            List of IDs of elements to get results for.
        frequencies:
            Frequency value or list of frequency values to get results for.
        set_ids:
            Sets to get results for.
            A set is defined as a unique combination of {time, load step, sub-step}.
        all_sets:
            Whether to get results for all sets.
        load_steps:
            Load step number or list of load step numbers to get results for.
            One can specify sub-steps of a load step with a tuple of format:
            (load-step, sub-step number or list of sub-step numbers).
        named_selections:
            Named selection or list of named selections to get results for.
        selection:
            Selection to get results for.
            A Selection defines both spatial and time-like criteria for filtering.
        expand_cyclic:
            For cyclic problems, whether to expand the sectors.
            Can take a list of sector numbers to select specific sectors to expand
            (one-based indexing).
            If the problem is multi-stage, can take a list of lists of sector numbers, ordered
            by stage.
        phase_angle_cyclic:
             For cyclic problems, phase angle to apply (in degrees).
        external_layer:
             Select the external layer (last layer of solid elements under the skin)
             of the mesh for plotting and data extraction. If a list is passed, the external
             layer is computed over list of elements.
        skin:
             Select the skin (creates new 2D elements connecting the external nodes)
             of the mesh for plotting and data extraction. If a list is passed, the skin
             is computed over list of elements (not supported for cyclic symmetry). Getting the
             skin on more than one result (several time freq sets, split data...) is only
             supported starting with Ansys 2023R2.

        Returns
        -------
        Returns a :class:`ansys.dpf.post.data_object.DataFrame` instance.

        """
        return self._get_result(
            base_name="EPEL",
            location=locations.nodal,
            category=ResultCategory.equivalent,
            components=None,
            amplitude=False,
            sweeping_phase=None,
            selection=selection,
            frequencies=frequencies,
            set_ids=set_ids,
            all_sets=all_sets,
            load_steps=load_steps,
            node_ids=node_ids,
            element_ids=element_ids,
            named_selections=named_selections,
            expand_cyclic=expand_cyclic,
            phase_angle_cyclic=phase_angle_cyclic,
            external_layer=external_layer,
            skin=skin,
        )

    def reaction_force(
        self,
        node_ids: Union[List[int], None] = None,
        element_ids: Union[List[int], None] = None,
        frequencies: Union[float, List[float], None] = None,
        components: Union[str, List[str], int, List[int], None] = None,
        norm: bool = False,
        set_ids: Union[int, List[int], None] = None,
        all_sets: bool = False,
        load_steps: Union[
            int, List[int], Tuple[int, Union[int, List[int]]], None
        ] = None,
        named_selections: Union[List[str], str, None] = None,
        selection: Union[Selection, None] = None,
        expand_cyclic: Union[bool, List[Union[int, List[int]]]] = True,
        phase_angle_cyclic: Union[float, None] = None,
        external_layer: Union[bool, List[int]] = False,
        skin: Union[bool, List[int]] = False,
    ) -> DataFrame:
        """Extract reaction force results from the simulation.

        Arguments `selection`, `set_ids`, `all_sets`, `frequencies`, and `load_steps` are mutually
        exclusive.
        If none of the above is given, the last frequency will be returned.

        Arguments `selection`, `named_selections`, `element_ids`, and `node_ids` are mutually
        exclusive.
        If none of the above is given, results will be extracted for the whole mesh.

        Parameters
        ----------
        node_ids:
            List of IDs of nodes to get results for.
        element_ids:
            List of IDs of elements to get results for.
        frequencies:
            Frequency value or list of frequency values to get results for.
        components:
            Components to get results for. Available components are "X", "Y", "Z",
            and their respective equivalents 1, 2, 3.
        norm:
            Whether to return the norm of the results.
        set_ids:
            Sets to get results for.
            A set is defined as a unique combination of {time, load step, sub-step}.
        all_sets:
            Whether to get results for all sets.
        load_steps:
            Load step number or list of load step numbers to get results for.
            One can specify sub-steps of a load step with a tuple of format:
            (load-step, sub-step number or list of sub-step numbers).
        named_selections:
            Named selection or list of named selections to get results for.
        selection:
            Selection to get results for.
            A Selection defines both spatial and time-like criteria for filtering.
        expand_cyclic:
            For cyclic problems, whether to expand the sectors.
            Can take a list of sector numbers to select specific sectors to expand
            (one-based indexing).
            If the problem is multi-stage, can take a list of lists of sector numbers, ordered
            by stage.
        phase_angle_cyclic:
             For cyclic problems, phase angle to apply (in degrees).
        external_layer:
             Select the external layer (last layer of solid elements under the skin)
             of the mesh for plotting and data extraction. If a list is passed, the external
             layer is computed over list of elements.
        skin:
             Select the skin (creates new 2D elements connecting the external nodes)
             of the mesh for plotting and data extraction. If a list is passed, the skin
             is computed over list of elements (not supported for cyclic symmetry). Getting the
             skin on more than one result (several time freq sets, split data...) is only
             supported starting with Ansys 2023R2.

        Returns
        -------
        Returns a :class:`ansys.dpf.post.data_object.DataFrame` instance.

        """
        return self._get_result(
            base_name="RF",
            location=locations.nodal,
            category=ResultCategory.vector,
            components=components,
            amplitude=False,
            sweeping_phase=None,
            norm=norm,
            selection=selection,
            frequencies=frequencies,
            set_ids=set_ids,
            all_sets=all_sets,
            load_steps=load_steps,
            node_ids=node_ids,
            element_ids=element_ids,
            named_selections=named_selections,
            expand_cyclic=expand_cyclic,
            phase_angle_cyclic=phase_angle_cyclic,
            external_layer=external_layer,
            skin=skin,
        )

    def elemental_volume(
        self,
        element_ids: Union[List[int], None] = None,
        frequencies: Union[float, List[float], None] = None,
        set_ids: Union[int, List[int], None] = None,
        all_sets: bool = False,
        load_steps: Union[
            int, List[int], Tuple[int, Union[int, List[int]]], None
        ] = None,
        named_selections: Union[List[str], str, None] = None,
        selection: Union[Selection, None] = None,
        expand_cyclic: Union[bool, List[Union[int, List[int]]]] = True,
        phase_angle_cyclic: Union[float, None] = None,
        external_layer: Union[bool, List[int]] = False,
        skin: Union[bool, List[int]] = False,
    ) -> DataFrame:
        """Extract elemental volume results from the simulation.

        Arguments `selection`, `set_ids`, `all_sets`, `frequencies`, and `load_steps` are mutually
        exclusive.
        If none of the above is given, the last frequency will be returned.

        Arguments `selection`, `named_selections`, and `element_ids` are mutually
        exclusive.
        If none of the above is given, results will be extracted for the whole mesh.

        Parameters
        ----------
        element_ids:
            List of IDs of elements to get results for.
        frequencies:
            Frequency value or list of frequency values to get results for.
        set_ids:
            Sets to get results for.
            A set is defined as a unique combination of {time, load step, sub-step}.
        all_sets:
            Whether to get results for all sets.
        load_steps:
            Load step number or list of load step numbers to get results for.
            One can specify sub-steps of a load step with a tuple of format:
            (load-step, sub-step number or list of sub-step numbers).
        named_selections:
            Named selection or list of named selections to get results for.
        selection:
            Selection to get results for.
            A Selection defines both spatial and time-like criteria for filtering.
        expand_cyclic:
            For cyclic problems, whether to expand the sectors.
            Can take a list of sector numbers to select specific sectors to expand
            (one-based indexing).
            If the problem is multi-stage, can take a list of lists of sector numbers, ordered
            by stage.
        phase_angle_cyclic:
             For cyclic problems, phase angle to apply (in degrees).
        external_layer:
             Select the external layer (last layer of solid elements under the skin)
             of the mesh for plotting and data extraction. If a list is passed, the external
             layer is computed over list of elements.
        skin:
             Select the skin (creates new 2D elements connecting the external nodes)
             of the mesh for plotting and data extraction. If a list is passed, the skin
             is computed over list of elements (not supported for cyclic symmetry). Getting the
             skin on more than one result (several time freq sets, split data...) is only
             supported starting with Ansys 2023R2.

        Returns
        -------
        Returns a :class:`ansys.dpf.post.data_object.DataFrame` instance.

        """
        return self._get_result(
            base_name="ENG_VOL",
            location=locations.elemental,
            category=ResultCategory.scalar,
            components=None,
            amplitude=False,
            sweeping_phase=None,
            selection=selection,
            frequencies=frequencies,
            set_ids=set_ids,
            all_sets=all_sets,
            load_steps=load_steps,
            node_ids=None,
            element_ids=element_ids,
            named_selections=named_selections,
            expand_cyclic=expand_cyclic,
            phase_angle_cyclic=phase_angle_cyclic,
            external_layer=external_layer,
            skin=skin,
        )

    def elemental_mass(
        self,
        element_ids: Union[List[int], None] = None,
        frequencies: Union[float, List[float], None] = None,
        set_ids: Union[int, List[int], None] = None,
        all_sets: bool = False,
        load_steps: Union[
            int, List[int], Tuple[int, Union[int, List[int]]], None
        ] = None,
        named_selections: Union[List[str], str, None] = None,
        selection: Union[Selection, None] = None,
        expand_cyclic: Union[bool, List[Union[int, List[int]]]] = True,
        phase_angle_cyclic: Union[float, None] = None,
        external_layer: Union[bool, List[int]] = False,
        skin: Union[bool, List[int]] = False,
    ) -> DataFrame:
        """Extract elemental mass results from the simulation.

        Arguments `selection`, `set_ids`, `all_sets`, `frequencies`, and `load_steps` are mutually
        exclusive.
        If none of the above is given, the last frequency will be returned.

        Arguments `selection`, `named_selections`, and `element_ids` are mutually
        exclusive.
        If none of the above is given, results will be extracted for the whole mesh.

        Parameters
        ----------
        element_ids:
            List of IDs of elements to get results for.
        frequencies:
            Frequency value or list of frequency values to get results for.
        set_ids:
            Sets to get results for.
            A set is defined as a unique combination of {time, load step, sub-step}.
        all_sets:
            Whether to get results for all sets.
        load_steps:
            Load step number or list of load step numbers to get results for.
            One can specify sub-steps of a load step with a tuple of format:
            (load-step, sub-step number or list of sub-step numbers).
        named_selections:
            Named selection or list of named selections to get results for.
        selection:
            Selection to get results for.
            A Selection defines both spatial and time-like criteria for filtering.
        expand_cyclic:
            For cyclic problems, whether to expand the sectors.
            Can take a list of sector numbers to select specific sectors to expand
            (one-based indexing).
            If the problem is multi-stage, can take a list of lists of sector numbers, ordered
            by stage.
        phase_angle_cyclic:
             For cyclic problems, phase angle to apply (in degrees).
        external_layer:
             Select the external layer (last layer of solid elements under the skin)
             of the mesh for plotting and data extraction. If a list is passed, the external
             layer is computed over list of elements.
        skin:
             Select the skin (creates new 2D elements connecting the external nodes)
             of the mesh for plotting and data extraction. If a list is passed, the skin
             is computed over list of elements (not supported for cyclic symmetry). Getting the
             skin on more than one result (several time freq sets, split data...) is only
             supported starting with Ansys 2023R2.

        Returns
        -------
        Returns a :class:`ansys.dpf.post.data_object.DataFrame` instance.

        """
        return self._get_result(
            base_name="ElementalMass",
            location=locations.elemental,
            category=ResultCategory.scalar,
            components=None,
            amplitude=False,
            sweeping_phase=None,
            selection=selection,
            frequencies=frequencies,
            set_ids=set_ids,
            all_sets=all_sets,
            load_steps=load_steps,
            node_ids=None,
            element_ids=element_ids,
            named_selections=named_selections,
            expand_cyclic=expand_cyclic,
            phase_angle_cyclic=phase_angle_cyclic,
            external_layer=external_layer,
            skin=skin,
        )

    def element_nodal_forces(
        self,
        node_ids: Union[List[int], None] = None,
        element_ids: Union[List[int], None] = None,
        frequencies: Union[float, List[float], None] = None,
        components: Union[str, List[str], int, List[int], None] = None,
        norm: bool = False,
        set_ids: Union[int, List[int], None] = None,
        all_sets: bool = False,
        load_steps: Union[
            int, List[int], Tuple[int, Union[int, List[int]]], None
        ] = None,
        named_selections: Union[List[str], str, None] = None,
        selection: Union[Selection, None] = None,
        location: Union[locations, str] = locations.elemental_nodal,
        expand_cyclic: Union[bool, List[Union[int, List[int]]]] = True,
        phase_angle_cyclic: Union[float, None] = None,
        external_layer: Union[bool, List[int]] = False,
        skin: Union[bool, List[int]] = False,
    ) -> DataFrame:
        """Extract element nodal forces results from the simulation.

        Arguments `selection`, `set_ids`, `all_sets`, `frequencies`, and `load_steps` are mutually
        exclusive.
        If none of the above is given, the last frequency will be returned.

        Arguments `selection`, `named_selections`, `element_ids`, and `node_ids` are mutually
        exclusive.
        If none of the above is given, results will be extracted for the whole mesh.

        Parameters
        ----------
        node_ids:
            List of IDs of nodes to get results for.
        element_ids:
            List of IDs of elements to get results for.
        frequencies:
            Frequency value or list of frequency values to get results for.
        components:
            Components to get results for. Available components are "X", "Y", "Z",
            and their respective equivalents 1, 2, 3.
        norm:
            Whether to return the norm of the results.
        set_ids:
            Sets to get results for.
            A set is defined as a unique combination of {time, load step, sub-step}.
        all_sets:
            Whether to get results for all sets.
        load_steps:
            Load step number or list of load step numbers to get results for.
            One can specify sub-steps of a load step with a tuple of format:
            (load-step, sub-step number or list of sub-step numbers).
        named_selections:
            Named selection or list of named selections to get results for.
        selection:
            Selection to get results for.
            A Selection defines both spatial and time-like criteria for filtering.
        location:
            Location to extract results at. Available locations are listed in
            class:`post.locations` and are: `post.locations.nodal`,
            `post.locations.elemental`, and `post.locations.elemental_nodal`.
            Using the default `post.locations.elemental_nodal` results in a value
            for every node at each element. Similarly, using `post.locations.elemental`
            gives results with one value for each element, while using `post.locations.nodal`
            gives results with one value for each node.
        expand_cyclic:
            For cyclic problems, whether to expand the sectors.
            Can take a list of sector numbers to select specific sectors to expand
            (one-based indexing).
            If the problem is multi-stage, can take a list of lists of sector numbers, ordered
            by stage.
        phase_angle_cyclic:
             For cyclic problems, phase angle to apply (in degrees).
        external_layer:
             Select the external layer (last layer of solid elements under the skin)
             of the mesh for plotting and data extraction. If a list is passed, the external
             layer is computed over list of elements.
        skin:
             Select the skin (creates new 2D elements connecting the external nodes)
             of the mesh for plotting and data extraction. If a list is passed, the skin
             is computed over list of elements (not supported for cyclic symmetry). Getting the
             skin on more than one result (several time freq sets, split data...) is only
             supported starting with Ansys 2023R2.

        Returns
        -------
        Returns a :class:`ansys.dpf.post.data_object.DataFrame` instance.

        """
        return self._get_result(
            base_name="ENF",
            location=location,
            category=ResultCategory.vector,
            components=components,
            amplitude=False,
            sweeping_phase=None,
            norm=norm,
            selection=selection,
            frequencies=frequencies,
            set_ids=set_ids,
            all_sets=all_sets,
            load_steps=load_steps,
            node_ids=node_ids,
            element_ids=element_ids,
            named_selections=named_selections,
            expand_cyclic=expand_cyclic,
            phase_angle_cyclic=phase_angle_cyclic,
            external_layer=external_layer,
            skin=skin,
        )

    def element_nodal_forces_nodal(
        self,
        node_ids: Union[List[int], None] = None,
        element_ids: Union[List[int], None] = None,
        frequencies: Union[float, List[float], None] = None,
        components: Union[str, List[str], int, List[int], None] = None,
        norm: bool = False,
        set_ids: Union[int, List[int], None] = None,
        all_sets: bool = False,
        load_steps: Union[
            int, List[int], Tuple[int, Union[int, List[int]]], None
        ] = None,
        named_selections: Union[List[str], str, None] = None,
        selection: Union[Selection, None] = None,
        expand_cyclic: Union[bool, List[Union[int, List[int]]]] = True,
        phase_angle_cyclic: Union[float, None] = None,
        external_layer: Union[bool, List[int]] = False,
        skin: Union[bool, List[int]] = False,
    ) -> DataFrame:
        """Extract element nodal forces nodal results from the simulation.

        Arguments `selection`, `set_ids`, `all_sets`, `frequencies`, and `load_steps` are mutually
        exclusive.
        If none of the above is given, the last frequency will be returned.

        Arguments `selection`, `named_selections`, `element_ids`, and `node_ids` are mutually
        exclusive.
        If none of the above is given, results will be extracted for the whole mesh.

        Parameters
        ----------
        node_ids:
            List of IDs of nodes to get results for.
        element_ids:
            List of IDs of elements to get results for.
        frequencies:
            Frequency value or list of frequency values to get results for.
        components:
            Components to get results for. Available components are "X", "Y", "Z",
            and their respective equivalents 1, 2, 3.
        norm:
            Whether to return the norm of the results.
        set_ids:
            Sets to get results for.
            A set is defined as a unique combination of {time, load step, sub-step}.
        all_sets:
            Whether to get results for all sets.
        load_steps:
            Load step number or list of load step numbers to get results for.
            One can specify sub-steps of a load step with a tuple of format:
            (load-step, sub-step number or list of sub-step numbers).
        named_selections:
            Named selection or list of named selections to get results for.
        selection:
            Selection to get results for.
            A Selection defines both spatial and time-like criteria for filtering.
        expand_cyclic:
            For cyclic problems, whether to expand the sectors.
            Can take a list of sector numbers to select specific sectors to expand
            (one-based indexing).
            If the problem is multi-stage, can take a list of lists of sector numbers, ordered
            by stage.
        phase_angle_cyclic:
             For cyclic problems, phase angle to apply (in degrees).
        external_layer:
             Select the external layer (last layer of solid elements under the skin)
             of the mesh for plotting and data extraction. If a list is passed, the external
             layer is computed over list of elements.
        skin:
             Select the skin (creates new 2D elements connecting the external nodes)
             of the mesh for plotting and data extraction. If a list is passed, the skin
             is computed over list of elements (not supported for cyclic symmetry). Getting the
             skin on more than one result (several time freq sets, split data...) is only
             supported starting with Ansys 2023R2.

        Returns
        -------
        Returns a :class:`ansys.dpf.post.data_object.DataFrame` instance.

        """
        return self._get_result(
            base_name="ENF",
            location=locations.nodal,
            category=ResultCategory.vector,
            components=components,
            amplitude=False,
            sweeping_phase=None,
            norm=norm,
            selection=selection,
            frequencies=frequencies,
            set_ids=set_ids,
            all_sets=all_sets,
            load_steps=load_steps,
            node_ids=node_ids,
            element_ids=element_ids,
            named_selections=named_selections,
            expand_cyclic=expand_cyclic,
            phase_angle_cyclic=phase_angle_cyclic,
            external_layer=external_layer,
            skin=skin,
        )

    def element_nodal_forces_elemental(
        self,
        element_ids: Union[List[int], None] = None,
        frequencies: Union[float, List[float], None] = None,
        components: Union[str, List[str], int, List[int], None] = None,
        norm: bool = False,
        set_ids: Union[int, List[int], None] = None,
        all_sets: bool = False,
        load_steps: Union[
            int, List[int], Tuple[int, Union[int, List[int]]], None
        ] = None,
        named_selections: Union[List[str], str, None] = None,
        selection: Union[Selection, None] = None,
        expand_cyclic: Union[bool, List[Union[int, List[int]]]] = True,
        phase_angle_cyclic: Union[float, None] = None,
        external_layer: Union[bool, List[int]] = False,
        skin: Union[bool, List[int]] = False,
    ) -> DataFrame:
        """Extract element nodal forces elemental results from the simulation.

        Arguments `selection`, `set_ids`, `all_sets`, `frequencies`, and `load_steps` are mutually
        exclusive.
        If none of the above is given, the last frequency will be returned.

        Arguments `selection`, `named_selections`, and `element_ids` are mutually
        exclusive.
        If none of the above is given, results will be extracted for the whole mesh.

        Parameters
        ----------
        element_ids:
            List of IDs of elements to get results for.
        frequencies:
            Frequency value or list of frequency values to get results for.
        components:
            Components to get results for. Available components are "X", "Y", "Z",
            and their respective equivalents 1, 2, 3.
        norm:
            Whether to return the norm of the results.
        set_ids:
            Sets to get results for.
            A set is defined as a unique combination of {time, load step, sub-step}.
        all_sets:
            Whether to get results for all sets.
        load_steps:
            Load step number or list of load step numbers to get results for.
            One can specify sub-steps of a load step with a tuple of format:
            (load-step, sub-step number or list of sub-step numbers).
        named_selections:
            Named selection or list of named selections to get results for.
        selection:
            Selection to get results for.
            A Selection defines both spatial and time-like criteria for filtering.
        expand_cyclic:
            For cyclic problems, whether to expand the sectors.
            Can take a list of sector numbers to select specific sectors to expand
            (one-based indexing).
            If the problem is multi-stage, can take a list of lists of sector numbers, ordered
            by stage.
        phase_angle_cyclic:
             For cyclic problems, phase angle to apply (in degrees).
        external_layer:
             Select the external layer (last layer of solid elements under the skin)
             of the mesh for plotting and data extraction. If a list is passed, the external
             layer is computed over list of elements.
        skin:
             Select the skin (creates new 2D elements connecting the external nodes)
             of the mesh for plotting and data extraction. If a list is passed, the skin
             is computed over list of elements (not supported for cyclic symmetry). Getting the
             skin on more than one result (several time freq sets, split data...) is only
             supported starting with Ansys 2023R2.

        Returns
        -------
        Returns a :class:`ansys.dpf.post.data_object.DataFrame` instance.

        """
        return self._get_result(
            base_name="ENF",
            location=locations.elemental,
            category=ResultCategory.vector,
            components=components,
            amplitude=False,
            sweeping_phase=None,
            norm=norm,
            selection=selection,
            frequencies=frequencies,
            set_ids=set_ids,
            all_sets=all_sets,
            load_steps=load_steps,
            node_ids=None,
            element_ids=element_ids,
            named_selections=named_selections,
            expand_cyclic=expand_cyclic,
            phase_angle_cyclic=phase_angle_cyclic,
            external_layer=external_layer,
            skin=skin,
        )

    def nodal_force(
        self,
        node_ids: Union[List[int], None] = None,
        element_ids: Union[List[int], None] = None,
        frequencies: Union[float, List[float], None] = None,
        components: Union[str, List[str], int, List[int], None] = None,
        norm: bool = False,
        set_ids: Union[int, List[int], None] = None,
        all_sets: bool = False,
        load_steps: Union[
            int, List[int], Tuple[int, Union[int, List[int]]], None
        ] = None,
        named_selections: Union[List[str], str, None] = None,
        selection: Union[Selection, None] = None,
        expand_cyclic: Union[bool, List[Union[int, List[int]]]] = True,
        phase_angle_cyclic: Union[float, None] = None,
        external_layer: Union[bool, List[int]] = False,
        skin: Union[bool, List[int]] = False,
    ) -> DataFrame:
        """Extract nodal force results from the simulation.

        Arguments `selection`, `set_ids`, `all_sets`, `frequencies`, and `load_steps` are mutually
        exclusive.
        If none of the above is given, the last frequency will be returned.

        Arguments `selection`, `named_selections`, `element_ids`, and `node_ids` are mutually
        exclusive.
        If none of the above is given, results will be extracted for the whole mesh.

        Parameters
        ----------
        node_ids:
            List of IDs of nodes to get results for.
        frequencies:
            Frequency value or list of frequency values to get results for.
        element_ids:
            List of IDs of elements to get results for.
        components:
            Components to get results for. Available components are "X", "Y", "Z",
            and their respective equivalents 1, 2, 3.
        norm:
            Whether to return the norm of the results.
        set_ids:
            Sets to get results for.
            A set is defined as a unique combination of {time, load step, sub-step}.
        all_sets:
            Whether to get results for all sets.
        load_steps:
            Load step number or list of load step numbers to get results for.
            One can specify sub-steps of a load step with a tuple of format:
            (load-step, sub-step number or list of sub-step numbers).
        named_selections:
            Named selection or list of named selections to get results for.
        selection:
            Selection to get results for.
            A Selection defines both spatial and time-like criteria for filtering.
        expand_cyclic:
            For cyclic problems, whether to expand the sectors.
            Can take a list of sector numbers to select specific sectors to expand
            (one-based indexing).
            If the problem is multi-stage, can take a list of lists of sector numbers, ordered
            by stage.
        phase_angle_cyclic:
             For cyclic problems, phase angle to apply (in degrees).
        external_layer:
             Select the external layer (last layer of solid elements under the skin)
             of the mesh for plotting and data extraction. If a list is passed, the external
             layer is computed over list of elements.
        skin:
             Select the skin (creates new 2D elements connecting the external nodes)
             of the mesh for plotting and data extraction. If a list is passed, the skin
             is computed over list of elements (not supported for cyclic symmetry). Getting the
             skin on more than one result (several time freq sets, split data...) is only
             supported starting with Ansys 2023R2.

        Returns
        -------
        Returns a :class:`ansys.dpf.post.data_object.DataFrame` instance.

        """
        return self._get_result(
            base_name="F",
            location=locations.nodal,
            category=ResultCategory.vector,
            components=components,
            amplitude=False,
            sweeping_phase=None,
            norm=norm,
            selection=selection,
            frequencies=frequencies,
            set_ids=set_ids,
            all_sets=all_sets,
            load_steps=load_steps,
            node_ids=node_ids,
            element_ids=element_ids,
            named_selections=named_selections,
            expand_cyclic=expand_cyclic,
            phase_angle_cyclic=phase_angle_cyclic,
            external_layer=external_layer,
            skin=skin,
        )

    def nodal_moment(
        self,
        node_ids: Union[List[int], None] = None,
        element_ids: Union[List[int], None] = None,
        frequencies: Union[float, List[float], None] = None,
        components: Union[str, List[str], int, List[int], None] = None,
        norm: bool = False,
        set_ids: Union[int, List[int], None] = None,
        all_sets: bool = False,
        load_steps: Union[
            int, List[int], Tuple[int, Union[int, List[int]]], None
        ] = None,
        named_selections: Union[List[str], str, None] = None,
        selection: Union[Selection, None] = None,
        expand_cyclic: Union[bool, List[Union[int, List[int]]]] = True,
        phase_angle_cyclic: Union[float, None] = None,
        external_layer: Union[bool, List[int]] = False,
        skin: Union[bool, List[int]] = False,
    ) -> DataFrame:
        """Extract nodal moment results from the simulation.

        Arguments `selection`, `set_ids`, `all_sets`, `frequencies`, and `load_steps` are mutually
        exclusive.
        If none of the above is given, the last frequency will be returned.

        Arguments `selection`, `named_selections`, `element_ids`, and `node_ids` are mutually
        exclusive.
        If none of the above is given, results will be extracted for the whole mesh.

        Parameters
        ----------
        node_ids:
            List of IDs of nodes to get results for.
        frequencies:
            Frequency value or list of frequency values to get results for.
        element_ids:
            List of IDs of elements to get results for.
        components:
            Components to get results for. Available components are "X", "Y", "Z",
            and their respective equivalents 1, 2, 3.
        norm:
            Whether to return the norm of the results.
        set_ids:
            Sets to get results for.
            A set is defined as a unique combination of {time, load step, sub-step}.
        all_sets:
            Whether to get results for all sets.
        load_steps:
            Load step number or list of load step numbers to get results for.
            One can specify sub-steps of a load step with a tuple of format:
            (load-step, sub-step number or list of sub-step numbers).
        named_selections:
            Named selection or list of named selections to get results for.
        selection:
            Selection to get results for.
            A Selection defines both spatial and time-like criteria for filtering.
        expand_cyclic:
            For cyclic problems, whether to expand the sectors.
            Can take a list of sector numbers to select specific sectors to expand
            (one-based indexing).
            If the problem is multi-stage, can take a list of lists of sector numbers, ordered
            by stage.
        phase_angle_cyclic:
             For cyclic problems, phase angle to apply (in degrees).
        external_layer:
             Select the external layer (last layer of solid elements under the skin)
             of the mesh for plotting and data extraction. If a list is passed, the external
             layer is computed over list of elements.
        skin:
             Select the skin (creates new 2D elements connecting the external nodes)
             of the mesh for plotting and data extraction. If a list is passed, the skin
             is computed over list of elements (not supported for cyclic symmetry). Getting the
             skin on more than one result (several time freq sets, split data...) is only
             supported starting with Ansys 2023R2.

        Returns
        -------
        Returns a :class:`ansys.dpf.post.data_object.DataFrame` instance.

        """
        return self._get_result(
            base_name="M",
            location=locations.nodal,
            category=ResultCategory.vector,
            components=components,
            amplitude=False,
            sweeping_phase=None,
            norm=norm,
            selection=selection,
            frequencies=frequencies,
            set_ids=set_ids,
            all_sets=all_sets,
            load_steps=load_steps,
            node_ids=node_ids,
            element_ids=element_ids,
            named_selections=named_selections,
            expand_cyclic=expand_cyclic,
            phase_angle_cyclic=phase_angle_cyclic,
            external_layer=external_layer,
            skin=skin,
        )

    def element_centroids(
        self,
        element_ids: Union[List[int], None] = None,
        frequencies: Union[float, List[float], None] = None,
        set_ids: Union[int, List[int], None] = None,
        all_sets: bool = False,
        load_steps: Union[
            int, List[int], Tuple[int, Union[int, List[int]]], None
        ] = None,
        named_selections: Union[List[str], str, None] = None,
        selection: Union[Selection, None] = None,
        expand_cyclic: Union[bool, List[Union[int, List[int]]]] = True,
        phase_angle_cyclic: Union[float, None] = None,
        external_layer: Union[bool, List[int]] = False,
        skin: Union[bool, List[int]] = False,
    ) -> DataFrame:
        """Extract element centroids results from the simulation.

        Arguments `selection`, `set_ids`, `all_sets`, `frequencies`, and `load_steps` are mutually
        exclusive.
        If none of the above is given, the last frequency will be returned.

        Arguments `selection`, `named_selections`, and `element_ids` are mutually
        exclusive.
        If none of the above is given, results will be extracted for the whole mesh.

        Parameters
        ----------
        element_ids:
            List of IDs of elements to get results for.
        frequencies:
            Frequency value or list of frequency values to get results for.
        set_ids:
            Sets to get results for.
            A set is defined as a unique combination of {time, load step, sub-step}.
        all_sets:
            Whether to get results for all sets.
        load_steps:
            Load step number or list of load step numbers to get results for.
            One can specify sub-steps of a load step with a tuple of format:
            (load-step, sub-step number or list of sub-step numbers).
        named_selections:
            Named selection or list of named selections to get results for.
        selection:
            Selection to get results for.
            A Selection defines both spatial and time-like criteria for filtering.
        expand_cyclic:
            For cyclic problems, whether to expand the sectors.
            Can take a list of sector numbers to select specific sectors to expand
            (one-based indexing).
            If the problem is multi-stage, can take a list of lists of sector numbers, ordered
            by stage.
        phase_angle_cyclic:
             For cyclic problems, phase angle to apply (in degrees).
        external_layer:
             Select the external layer (last layer of solid elements under the skin)
             of the mesh for plotting and data extraction. If a list is passed, the external
             layer is computed over list of elements.
        skin:
             Select the skin (creates new 2D elements connecting the external nodes)
             of the mesh for plotting and data extraction. If a list is passed, the skin
             is computed over list of elements (not supported for cyclic symmetry). Getting the
             skin on more than one result (several time freq sets, split data...) is only
             supported starting with Ansys 2023R2.

        Returns
        -------
        Returns a :class:`ansys.dpf.post.data_object.DataFrame` instance.

        """
        return self._get_result(
            base_name="centroids",
            location=locations.elemental,
            category=ResultCategory.scalar,
            components=None,
            amplitude=False,
            sweeping_phase=None,
            selection=selection,
            frequencies=frequencies,
            set_ids=set_ids,
            all_sets=all_sets,
            load_steps=load_steps,
            node_ids=None,
            element_ids=element_ids,
            named_selections=named_selections,
            expand_cyclic=expand_cyclic,
            phase_angle_cyclic=phase_angle_cyclic,
            external_layer=external_layer,
            skin=skin,
        )

    def thickness(
        self,
        element_ids: Union[List[int], None] = None,
        frequencies: Union[float, List[float], None] = None,
        set_ids: Union[int, List[int], None] = None,
        all_sets: bool = False,
        load_steps: Union[
            int, List[int], Tuple[int, Union[int, List[int]]], None
        ] = None,
        named_selections: Union[List[str], str, None] = None,
        selection: Union[Selection, None] = None,
        expand_cyclic: Union[bool, List[Union[int, List[int]]]] = True,
        phase_angle_cyclic: Union[float, None] = None,
        external_layer: Union[bool, List[int]] = False,
        skin: Union[bool, List[int]] = False,
    ) -> DataFrame:
        """Extract element thickness results from the simulation.

        Arguments `selection`, `set_ids`, `all_sets`, `frequencies`, and `load_steps` are mutually
        exclusive.
        If none of the above is given, the last frequency will be returned.

        Arguments `selection`, `named_selections`, and `element_ids` are mutually
        exclusive.
        If none of the above is given, results will be extracted for the whole mesh.

        Parameters
        ----------
        element_ids:
            List of IDs of elements to get results for.
        frequencies:
            Frequency value or list of frequency values to get results for.
        set_ids:
            Sets to get results for.
            A set is defined as a unique combination of {time, load step, sub-step}.
        all_sets:
            Whether to get results for all sets.
        load_steps:
            Load step number or list of load step numbers to get results for.
            One can specify sub-steps of a load step with a tuple of format:
            (load-step, sub-step number or list of sub-step numbers).
        named_selections:
            Named selection or list of named selections to get results for.
        selection:
            Selection to get results for.
            A Selection defines both spatial and time-like criteria for filtering.
        expand_cyclic:
            For cyclic problems, whether to expand the sectors.
            Can take a list of sector numbers to select specific sectors to expand
            (one-based indexing).
            If the problem is multi-stage, can take a list of lists of sector numbers, ordered
            by stage.
        phase_angle_cyclic:
             For cyclic problems, phase angle to apply (in degrees).
        external_layer:
             Select the external layer (last layer of solid elements under the skin)
             of the mesh for plotting and data extraction. If a list is passed, the external
             layer is computed over list of elements.
        skin:
             Select the skin (creates new 2D elements connecting the external nodes)
             of the mesh for plotting and data extraction. If a list is passed, the skin
             is computed over list of elements (not supported for cyclic symmetry). Getting the
             skin on more than one result (several time freq sets, split data...) is only
             supported starting with Ansys 2023R2.

        Returns
        -------
        Returns a :class:`ansys.dpf.post.data_object.DataFrame` instance.

        """
        return self._get_result(
            base_name="thickness",
            location=locations.elemental,
            category=ResultCategory.scalar,
            components=None,
            amplitude=False,
            sweeping_phase=None,
            selection=selection,
            frequencies=frequencies,
            set_ids=set_ids,
            all_sets=all_sets,
            load_steps=load_steps,
            node_ids=None,
            element_ids=element_ids,
            named_selections=named_selections,
            expand_cyclic=expand_cyclic,
            phase_angle_cyclic=phase_angle_cyclic,
            external_layer=external_layer,
            skin=skin,
        )

    def element_orientations(
        self,
        node_ids: Union[List[int], None] = None,
        element_ids: Union[List[int], None] = None,
        frequencies: Union[float, List[float], None] = None,
        set_ids: Union[int, List[int], None] = None,
        all_sets: bool = False,
        load_steps: Union[
            int, List[int], Tuple[int, Union[int, List[int]]], None
        ] = None,
        named_selections: Union[List[str], str, None] = None,
        selection: Union[Selection, None] = None,
        location: Union[locations, str] = locations.elemental_nodal,
        expand_cyclic: Union[bool, List[Union[int, List[int]]]] = True,
        phase_angle_cyclic: Union[float, None] = None,
        external_layer: Union[bool, List[int]] = False,
        skin: Union[bool, List[int]] = False,
    ) -> DataFrame:
        """Extract element orientations results from the simulation.

        Arguments `selection`, `set_ids`, `all_sets`, `frequencies`, and `load_steps` are mutually
        exclusive.
        If none of the above is given, the last frequency will be returned.

        Arguments `selection`, `named_selections`, `element_ids`, and `node_ids` are mutually
        exclusive.
        If none of the above is given, results will be extracted for the whole mesh.

        Parameters
        ----------
        node_ids:
            List of IDs of nodes to get results for.
        element_ids:
            List of IDs of elements to get results for.
        frequencies:
            Frequency value or list of frequency values to get results for.
        set_ids:
            Sets to get results for.
            A set is defined as a unique combination of {time, load step, sub-step}.
        all_sets:
            Whether to get results for all sets.
        load_steps:
            Load step number or list of load step numbers to get results for.
            One can specify sub-steps of a load step with a tuple of format:
            (load-step, sub-step number or list of sub-step numbers).
        named_selections:
            Named selection or list of named selections to get results for.
        selection:
            Selection to get results for.
            A Selection defines both spatial and time-like criteria for filtering.
        location:
            Location to extract results at. Available locations are listed in
            class:`post.locations` and are: `post.locations.nodal`,
            `post.locations.elemental`, and `post.locations.elemental_nodal`.
            Using the default `post.locations.elemental_nodal` results in a value
            for every node at each element. Similarly, using `post.locations.elemental`
            gives results with one value for each element, while using `post.locations.nodal`
            gives results with one value for each node.
        expand_cyclic:
            For cyclic problems, whether to expand the sectors.
            Can take a list of sector numbers to select specific sectors to expand
            (one-based indexing).
            If the problem is multi-stage, can take a list of lists of sector numbers, ordered
            by stage.
        phase_angle_cyclic:
             For cyclic problems, phase angle to apply (in degrees).
        external_layer:
             Select the external layer (last layer of solid elements under the skin)
             of the mesh for plotting and data extraction. If a list is passed, the external
             layer is computed over list of elements.
        skin:
             Select the skin (creates new 2D elements connecting the external nodes)
             of the mesh for plotting and data extraction. If a list is passed, the skin
             is computed over list of elements (not supported for cyclic symmetry). Getting the
             skin on more than one result (several time freq sets, split data...) is only
             supported starting with Ansys 2023R2.

        Returns
        -------
        Returns a :class:`ansys.dpf.post.data_object.DataFrame` instance.

        """
        return self._get_result(
            base_name="EUL",
            location=location,
            category=ResultCategory.scalar,
            components=None,
            amplitude=False,
            sweeping_phase=None,
            selection=selection,
            frequencies=frequencies,
            set_ids=set_ids,
            all_sets=all_sets,
            load_steps=load_steps,
            node_ids=node_ids,
            element_ids=element_ids,
            named_selections=named_selections,
            expand_cyclic=expand_cyclic,
            phase_angle_cyclic=phase_angle_cyclic,
            external_layer=external_layer,
            skin=skin,
        )

    def element_orientations_elemental(
        self,
        element_ids: Union[List[int], None] = None,
        frequencies: Union[float, List[float], None] = None,
        set_ids: Union[int, List[int], None] = None,
        all_sets: bool = False,
        load_steps: Union[
            int, List[int], Tuple[int, Union[int, List[int]]], None
        ] = None,
        named_selections: Union[List[str], str, None] = None,
        selection: Union[Selection, None] = None,
        expand_cyclic: Union[bool, List[Union[int, List[int]]]] = True,
        phase_angle_cyclic: Union[float, None] = None,
        external_layer: Union[bool, List[int]] = False,
        skin: Union[bool, List[int]] = False,
    ) -> DataFrame:
        """Extract elemental element orientations results from the simulation.

        Arguments `selection`, `set_ids`, `all_sets`, `frequencies`, and `load_steps` are mutually
        exclusive.
        If none of the above is given, the last frequency will be returned.

        Arguments `selection`, `named_selections`, and `element_ids` are mutually
        exclusive.
        If none of the above is given, results will be extracted for the whole mesh.

        Parameters
        ----------
        element_ids:
            List of IDs of elements to get results for.
        frequencies:
            Frequency value or list of frequency values to get results for.
        set_ids:
            Sets to get results for.
            A set is defined as a unique combination of {time, load step, sub-step}.
        all_sets:
            Whether to get results for all sets.
        load_steps:
            Load step number or list of load step numbers to get results for.
            One can specify sub-steps of a load step with a tuple of format:
            (load-step, sub-step number or list of sub-step numbers).
        named_selections:
            Named selection or list of named selections to get results for.
        selection:
            Selection to get results for.
            A Selection defines both spatial and time-like criteria for filtering.
        expand_cyclic:
            For cyclic problems, whether to expand the sectors.
            Can take a list of sector numbers to select specific sectors to expand
            (one-based indexing).
            If the problem is multi-stage, can take a list of lists of sector numbers, ordered
            by stage.
        phase_angle_cyclic:
             For cyclic problems, phase angle to apply (in degrees).
        external_layer:
             Select the external layer (last layer of solid elements under the skin)
             of the mesh for plotting and data extraction. If a list is passed, the external
             layer is computed over list of elements.
        skin:
             Select the skin (creates new 2D elements connecting the external nodes)
             of the mesh for plotting and data extraction. If a list is passed, the skin
             is computed over list of elements (not supported for cyclic symmetry). Getting the
             skin on more than one result (several time freq sets, split data...) is only
             supported starting with Ansys 2023R2.

        Returns
        -------
        Returns a :class:`ansys.dpf.post.data_object.DataFrame` instance.

        """
        return self._get_result(
            base_name="EUL",
            location=locations.elemental,
            category=ResultCategory.scalar,
            components=None,
            amplitude=False,
            sweeping_phase=None,
            selection=selection,
            frequencies=frequencies,
            set_ids=set_ids,
            all_sets=all_sets,
            load_steps=load_steps,
            node_ids=None,
            element_ids=element_ids,
            named_selections=named_selections,
            expand_cyclic=expand_cyclic,
            phase_angle_cyclic=phase_angle_cyclic,
            external_layer=external_layer,
            skin=skin,
        )

    def element_orientations_nodal(
        self,
        node_ids: Union[List[int], None] = None,
        element_ids: Union[List[int], None] = None,
        frequencies: Union[float, List[float], None] = None,
        set_ids: Union[int, List[int], None] = None,
        all_sets: bool = False,
        load_steps: Union[
            int, List[int], Tuple[int, Union[int, List[int]]], None
        ] = None,
        named_selections: Union[List[str], str, None] = None,
        selection: Union[Selection, None] = None,
        expand_cyclic: Union[bool, List[Union[int, List[int]]]] = True,
        phase_angle_cyclic: Union[float, None] = None,
        external_layer: Union[bool, List[int]] = False,
        skin: Union[bool, List[int]] = False,
    ) -> DataFrame:
        """Extract nodal element orientations results from the simulation.

        Arguments `selection`, `set_ids`, `all_sets`, `frequencies`, and `load_steps` are mutually
        exclusive.
        If none of the above is given, the last frequency will be returned.

        Arguments `selection`, `named_selections`, `element_ids`, and `node_ids` are mutually
        exclusive.
        If none of the above is given, results will be extracted for the whole mesh.

        Parameters
        ----------
        node_ids:
            List of IDs of nodes to get results for.
        element_ids:
            List of IDs of elements to get results for.
        frequencies:
            Frequency value or list of frequency values to get results for.
        set_ids:
            Sets to get results for.
            A set is defined as a unique combination of {time, load step, sub-step}.
        all_sets:
            Whether to get results for all sets.
        load_steps:
            Load step number or list of load step numbers to get results for.
            One can specify sub-steps of a load step with a tuple of format:
            (load-step, sub-step number or list of sub-step numbers).
        named_selections:
            Named selection or list of named selections to get results for.
        selection:
            Selection to get results for.
            A Selection defines both spatial and time-like criteria for filtering.
        expand_cyclic:
            For cyclic problems, whether to expand the sectors.
            Can take a list of sector numbers to select specific sectors to expand
            (one-based indexing).
            If the problem is multi-stage, can take a list of lists of sector numbers, ordered
            by stage.
        phase_angle_cyclic:
             For cyclic problems, phase angle to apply (in degrees).
        external_layer:
             Select the external layer (last layer of solid elements under the skin)
             of the mesh for plotting and data extraction. If a list is passed, the external
             layer is computed over list of elements.
        skin:
             Select the skin (creates new 2D elements connecting the external nodes)
             of the mesh for plotting and data extraction. If a list is passed, the skin
             is computed over list of elements (not supported for cyclic symmetry). Getting the
             skin on more than one result (several time freq sets, split data...) is only
             supported starting with Ansys 2023R2.

        Returns
        -------
        Returns a :class:`ansys.dpf.post.data_object.DataFrame` instance.

        """
        return self._get_result(
            base_name="EUL",
            location=locations.nodal,
            category=ResultCategory.scalar,
            components=None,
            amplitude=False,
            sweeping_phase=None,
            selection=selection,
            frequencies=frequencies,
            set_ids=set_ids,
            all_sets=all_sets,
            load_steps=load_steps,
            node_ids=node_ids,
            element_ids=element_ids,
            named_selections=named_selections,
            expand_cyclic=expand_cyclic,
            phase_angle_cyclic=phase_angle_cyclic,
            external_layer=external_layer,
            skin=skin,
        )<|MERGE_RESOLUTION|>--- conflicted
+++ resolved
@@ -19,14 +19,14 @@
     ResultsIndex,
     SetIndex,
 )
+from ansys.dpf.post.result_workflows._build_workflow import _create_result_workflows
+from ansys.dpf.post.result_workflows._connect_workflow_inputs import (
+    _connect_averaging_eqv_and_principal_workflows,
+    _connect_initial_results_inputs,
+)
+from ansys.dpf.post.result_workflows._utils import _append_workflows
 from ansys.dpf.post.selection import Selection, _WfNames
 from ansys.dpf.post.simulation import MechanicalSimulation, ResultCategory
-from ansys.dpf.post.workflows import (
-    append_workflows,
-    connect_averaging_eqv_and_principal_workflows,
-    connect_initial_results_inputs,
-    create_result_workflows,
-)
 
 
 class HarmonicMechanicalSimulation(MechanicalSimulation):
@@ -46,7 +46,7 @@
         phase_angle_cyclic: Union[float, None] = None,
     ) -> (dpf.Workflow, Union[str, list[str], None], str):
         """Generate (without evaluating) the Workflow to extract results."""
-        result_workflows = create_result_workflows(
+        result_workflows = _create_result_workflows(
             base_name=base_name,
             category=category,
             components=components,
@@ -59,7 +59,7 @@
             amplitude=amplitude,
             sweeping_phase=sweeping_phase,
         )
-        connect_initial_results_inputs(
+        _connect_initial_results_inputs(
             initial_result_workflow=result_workflows.initial_result_workflow,
             selection=selection,
             data_sources=self._model.metadata.data_sources,
@@ -77,9 +77,9 @@
                 output_input_names={_WfNames.initial_mesh: _WfNames.initial_mesh},
             )
 
-        output_wf = connect_averaging_eqv_and_principal_workflows(result_workflows)
-
-        append_workflows(
+        output_wf = _connect_averaging_eqv_and_principal_workflows(result_workflows)
+
+        output_wf = _append_workflows(
             [
                 result_workflows.component_extraction_workflow,
                 result_workflows.sweeping_phase_workflow,
@@ -90,127 +90,11 @@
 
         output_wf.progress_bar = False
 
-<<<<<<< HEAD
         return (
             output_wf,
             result_workflows.components,
             result_workflows.base_name,
         )
-=======
-        average_op = None
-        if force_elemental_nodal:
-            average_op = self._create_averaging_operator(
-                location=location, selection=selection
-            )
-
-        # Add a step to compute principal invariants if result is principal
-        if category == ResultCategory.principal:
-            # Instantiate the required operator
-            principal_op = self._model.operator(name="invariants_fc")
-            # Corresponds to scripting name principal_invariants
-            if average_op is not None:
-                average_op[0].connect(0, out)
-                principal_op.connect(0, average_op[1])
-                wf.add_operators(list(average_op))
-                # Set as future output of the workflow
-                average_op = None
-            else:
-                principal_op.connect(0, out)
-            wf.add_operator(operator=principal_op)
-            # Set as future output of the workflow
-            if len(to_extract) == 1:
-                out = getattr(principal_op.outputs, f"fields_eig_{to_extract[0]+1}")
-            else:
-                raise NotImplementedError("Cannot combine principal results yet.")
-                # We need to define the behavior for storing different results in a DataFrame
-
-        # Add a step to compute equivalent if result is equivalent
-        elif category == ResultCategory.equivalent:
-            equivalent_op = self._model.operator(name="eqv_fc")
-            wf.add_operator(operator=equivalent_op)
-            # If a strain result, change the location now
-            # TBD: Why do we put the the equivalent operator
-            # before the averaging operator for strain results?
-            if (
-                average_op is not None
-                and category == ResultCategory.equivalent
-                and base_name[0] == "E"
-            ):
-                equivalent_op.connect(0, out)
-                average_op[0].connect(0, equivalent_op)
-                wf.add_operators(list(average_op))
-                # Set as future output of the workflow
-                out = average_op[1].outputs.fields_container
-            elif average_op is not None:
-                average_op[0].connect(0, out)
-                equivalent_op.connect(0, average_op[1])
-                wf.add_operators(list(average_op))
-                # Set as future output of the workflow
-                out = equivalent_op.outputs.fields_container
-            else:
-                equivalent_op.connect(0, out)
-                out = equivalent_op.outputs.fields_container
-            average_op = None
-            base_name += "_VM"
-
-        if average_op is not None:
-            average_op[0].connect(0, out)
-            wf.add_operators(list(average_op))
-            out = average_op[1].outputs.fields_container
-
-        # Add an optional component selection step if result is vector, or matrix
-        if (
-            category
-            in [
-                ResultCategory.vector,
-                ResultCategory.matrix,
-            ]
-        ) and (to_extract is not None):
-            # Instantiate a component selector operator
-            extract_op = self._model.operator(name="component_selector_fc")
-            # Feed it the current workflow output
-            extract_op.connect(0, out)
-            # Feed it the requested components
-            extract_op.connect(1, to_extract)
-            wf.add_operator(operator=extract_op)
-            # Set as future output of the workflow
-            out = extract_op.outputs.fields_container
-            if len(to_extract) == 1:
-                base_name += f"_{comp[0]}"
-                comp = None
-
-        # Add an optional sweeping phase or amplitude operation if requested
-        # (must be after comp_selector for U)
-        # (must be before norm operation for U)
-        if sweeping_phase is not None and not amplitude:
-            if isinstance(sweeping_phase, int):
-                sweeping_phase = float(sweeping_phase)
-            if not isinstance(sweeping_phase, float):
-                raise ValueError("Argument sweeping_phase must be a float.")
-            sweeping_op = self._model.operator(name="sweeping_phase_fc")
-            sweeping_op.connect(0, out)
-            sweeping_op.connect(2, sweeping_phase)
-            sweeping_op.connect(3, "degree")
-            sweeping_op.connect(4, False)
-            wf.add_operator(operator=sweeping_op)
-            out = sweeping_op.outputs.fields_container
-        elif amplitude:
-            amplitude_op = self._model.operator(name="amplitude_fc")
-            amplitude_op.connect(0, out)
-            wf.add_operator(operator=amplitude_op)
-            out = amplitude_op.outputs.fields_container
-
-        # Add an optional norm operation if requested
-        # (must be after sweeping_phase for U)
-        if norm:
-            wf, out, comp, base_name = self._append_norm(wf, out, base_name)
-
-        # Set the workflow output
-        wf.set_output_name("out", out)
-        wf.progress_bar = False
-
-        return wf, comp, base_name
->>>>>>> 507c1e54
 
     def _get_result(
         self,

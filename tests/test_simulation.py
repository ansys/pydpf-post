import os.path
from typing import Optional, Union

import ansys.dpf.core as dpf
from ansys.dpf.core import (
    Field,
    FieldsContainer,
    MeshedRegion,
    Scoping,
    element_types,
    natures,
    operators,
)
<<<<<<< HEAD
from ansys.dpf.core.plotter import DpfPlotter
=======
from ansys.dpf.gate.common import locations
>>>>>>> dae7b64b
import numpy as np
import pytest
from pytest import fixture

from ansys.dpf import post
from ansys.dpf.post import StaticMechanicalSimulation
from ansys.dpf.post.common import AvailableSimulationTypes, elemental_properties
from ansys.dpf.post.index import ref_labels
from ansys.dpf.post.meshes import Meshes
from ansys.dpf.post.simulation import MechanicalSimulation, Simulation
from conftest import (
    SERVERS_VERSION_GREATER_THAN_OR_EQUAL_TO_4_0,
    SERVERS_VERSION_GREATER_THAN_OR_EQUAL_TO_6_2,
    SERVERS_VERSION_GREATER_THAN_OR_EQUAL_TO_7_1,
    SERVERS_VERSION_GREATER_THAN_OR_EQUAL_TO_8_0,
    SERVERS_VERSION_GREATER_THAN_OR_EQUAL_TO_9_0,
)


def is_principal(mode: str) -> bool:
    return mode == "principal"


def is_equivalent(mode: str) -> bool:
    return mode == "equivalent"


def mode_suffix(mode: str) -> str:
    if mode == "equivalent":
        return "_eqv_von_mises"
    elif mode == "principal":
        return "_principal"
    return ""


def get_expected_elemental_average_skin_value(
    element_id: int,
    solid_mesh: MeshedRegion,
    skin_mesh: MeshedRegion,
    elemental_nodal_solid_data_field: Field,
    is_principal_strain_result: bool,
) -> dict[int, float]:
    """
    Get the average skin value of all the skin elements that belong to the solid
    element with the element_id.
    Returns a dictionary with the expected average skin values indexed
    by the skin element id.
    """

    elemental_nodal_solid_data = elemental_nodal_solid_data_field.get_entity_data_by_id(
        element_id
    )

    # Find all nodes connected to this solid element
    connected_node_indices = (
        solid_mesh.elements.connectivities_field.get_entity_data_by_id(element_id)
    )
    connected_node_ids = solid_mesh.nodes.scoping.ids[connected_node_indices]

    # Find the skin elements attached to all the nodes of the solid element
    # Note: This includes elements that are not skin elements of
    # a particular solid element (because not all nodes are part of the solid element)
    skin_element_ids = set()
    for connected_node_id in connected_node_ids:
        skin_element_index = (
            skin_mesh.nodes.nodal_connectivity_field.get_entity_data_by_id(
                connected_node_id
            )
        )
        skin_element_ids.update(skin_mesh.elements.scoping.ids[skin_element_index])

    expected_average_skin_values = {}
    for skin_element_id in skin_element_ids:
        # Go through all the skin element candidates and check if all their nodes are
        # part of the solid element.
        skin_node_indices = (
            skin_mesh.elements.connectivities_field.get_entity_data_by_id(
                skin_element_id
            )
        )
        node_ids = skin_mesh.nodes.scoping.ids[skin_node_indices]

        node_missing = False
        for node_id in node_ids:
            if node_id not in connected_node_ids:
                node_missing = True
                break

        if node_missing:
            # If a node is missing the skin element does not belong to the solid element
            continue

        # Get the elementary indices of the connected nodes in the solid
        # ElementalNodal data
        indices_to_average = []
        for idx, node_id in enumerate(connected_node_ids):
            if node_id in node_ids:
                indices_to_average.append(idx)

        # Skip indices that are out of bounds (these are the mid side nodes)
        indices_to_average = [
            idx for idx in indices_to_average if idx < len(elemental_nodal_solid_data)
        ]
        if elemental_nodal_solid_data_field.component_count > 1:
            data_to_average = elemental_nodal_solid_data[indices_to_average, :]
        else:
            data_to_average = elemental_nodal_solid_data[indices_to_average]

        average = np.mean(data_to_average, axis=0)
        if is_principal_strain_result:
            # Workaround: The principal operator divides
            # offdiagonal components by 2 if the input field has
            # a integer "strain" property set. Since int
            # field properties are not exposed in python, division is done
            # here before the the data is passed to the principle operator
            average[3:7] = average[3:7] / 2

        expected_average_skin_values[skin_element_id] = average
    return expected_average_skin_values


def get_and_check_elemental_skin_results(
    static_simulation: StaticMechanicalSimulation,
    fc_elemental_nodal: FieldsContainer,
    result_name: str,
    mode: str,
    element_ids: list[int],
    skin: Union[list[int], bool],
    expand_cyclic: bool,
):
    """
    Get the elemental skin results and check if they match the
    expected average skin values.
    """

    # Not all the simulation types have the expand cyclic option
    kwargs = {}
    if expand_cyclic:
        kwargs["expand_cyclic"] = True
    result_skin_scoped_elemental = getattr(
        static_simulation, f"{result_name}{mode_suffix(mode)}_elemental"
    )(set_ids=[1], skin=skin, **kwargs)

    if is_equivalent(mode) and result_name == "elastic_strain":
        # For the elastic strain result, the equivalent strains are computed
        # before the averaging
        invariant_op = static_simulation._model.operator(name="eqv_fc")
        invariant_op.inputs.fields_container(fc_elemental_nodal)
        fc_elemental_nodal = invariant_op.outputs.fields_container()

    for element_id in element_ids:
        expected_skin_values = get_expected_elemental_average_skin_value(
            element_id=element_id,
            solid_mesh=fc_elemental_nodal[0].meshed_region,
            skin_mesh=result_skin_scoped_elemental._fc[0].meshed_region,
            elemental_nodal_solid_data_field=fc_elemental_nodal[0],
            is_principal_strain_result=is_principal(mode)
            and result_name == "elastic_strain",
        )

        if is_principal(mode) or (
            is_equivalent(mode) and result_name != "elastic_strain"
        ):
            # We need to put the expected skin values in a Field, to compute
            # the equivalent or principal values with a dpf operator.
            # For the elastic strain result, the invariants are computed before the
            # averaging
            field = Field(nature=natures.symmatrix)
            for (
                skin_element_id,
                expected_skin_value,
            ) in expected_skin_values.items():
                field.append(list(expected_skin_value), skin_element_id)
            if is_principal(mode):
                invariant_op = operators.invariant.principal_invariants()
                invariant_op.inputs.field(field)
                field_out = invariant_op.outputs.field_eig_1()
            else:
                invariant_op = static_simulation._model.operator(name="eqv")
                invariant_op.inputs.field(field)
                field_out = invariant_op.outputs.field()

            for skin_element_id in expected_skin_values:
                expected_skin_values[skin_element_id] = field_out.get_entity_data_by_id(
                    skin_element_id
                )

        for skin_element_id, expected_skin_value in expected_skin_values.items():
            actual_skin_value = result_skin_scoped_elemental._fc[
                0
            ].get_entity_data_by_id(skin_element_id)
            assert np.allclose(actual_skin_value, expected_skin_value)


operator_map = {"stress": "S", "elastic_strain": "EPEL", "displacement": "U"}


def get_elemental_nodal_results(
    simulation: Simulation,
    result_name: str,
    scoping: Scoping,
    mode: str,
    expand_cyclic: bool,
):
    time_id = 1
    if expand_cyclic:
        result_result_scoped_elemental = getattr(
            simulation, f"{result_name}{mode_suffix(mode)}"
        )(set_ids=[time_id], expand_cyclic=True)

        return result_result_scoped_elemental._fc

    else:
        elemental_nodal_result_op = simulation._model.operator(
            name=operator_map[result_name]
        )
        if scoping is not None:
            elemental_nodal_result_op.inputs.mesh_scoping(scoping)
        elemental_nodal_result_op.inputs.time_scoping([time_id])
        elemental_nodal_result_op.inputs.requested_location("ElementalNodal")

        return elemental_nodal_result_op.outputs.fields_container()


def get_expected_nodal_averaged_skin_results(
    skin_mesh: MeshedRegion,
    solid_elemental_nodal_results: Field,
    is_principal_strain_result: bool,
):
    nodal_averaged_skin_values = Field(
        nature=solid_elemental_nodal_results.field_definition.dimensionality.nature,
        location=locations.nodal,
    )
    solid_mesh = solid_elemental_nodal_results.meshed_region

    all_midside_node_ids = get_all_midside_node_ids(
        solid_elemental_nodal_results.meshed_region
    )
    for skin_node_id in skin_mesh.nodes.scoping.ids:
        if skin_node_id in all_midside_node_ids:
            # Skip midside nodes. We don't extract results for
            # midside nodes
            continue
        solid_elements_indices = (
            solid_mesh.nodes.nodal_connectivity_field.get_entity_data_by_id(
                skin_node_id
            )
        )
        solid_elements_ids = solid_mesh.elements.scoping.ids[solid_elements_indices]

        solid_elemental_nodal_value = {}

        # Get the correct elemental nodal value for each adjacent solid element
        # will be later used to average the nodal values
        for solid_element_id in solid_elements_ids:
            if solid_element_id not in solid_elemental_nodal_results.scoping.ids:
                # Solid element is connected to the node but does not have
                # a value because it was not selected with the scoping
                continue
            solid_element_data = solid_elemental_nodal_results.get_entity_data_by_id(
                solid_element_id
            )
            connected_node_indices = (
                solid_mesh.elements.connectivities_field.get_entity_data_by_id(
                    solid_element_id
                )
            )
            connected_node_ids = solid_mesh.nodes.scoping.ids[connected_node_indices]
            node_index_in_elemental_data = np.where(connected_node_ids == skin_node_id)[
                0
            ][0]
            solid_elemental_nodal_value[solid_element_id] = solid_element_data[
                node_index_in_elemental_data
            ]

        # Average over the adjacent skin elements
        values_to_average = np.empty(
            shape=(0, solid_elemental_nodal_results.component_count)
        )
        skin_element_indices = (
            skin_mesh.nodes.nodal_connectivity_field.get_entity_data_by_id(skin_node_id)
        )
        skin_element_ids = skin_mesh.elements.scoping.ids[skin_element_indices]
        for skin_element_id in skin_element_ids:
            matching_solid_element_id = None
            connected_skin_node_indices = (
                skin_mesh.elements.connectivities_field.get_entity_data_by_id(
                    skin_element_id
                )
            )
            connected_skin_node_ids = skin_mesh.nodes.scoping.ids[
                connected_skin_node_indices
            ]

            for solid_element_id in solid_elemental_nodal_value.keys():
                connected_solid_node_indices = (
                    solid_mesh.elements.connectivities_field.get_entity_data_by_id(
                        solid_element_id
                    )
                )
                connected_solid_node_ids = solid_mesh.nodes.scoping.ids[
                    connected_solid_node_indices
                ]

                if set(connected_skin_node_ids).issubset(connected_solid_node_ids):
                    matching_solid_element_id = solid_element_id
                    break

            if matching_solid_element_id is None:
                raise RuntimeError(
                    f"No matching solid element found for skin element {skin_element_id}"
                )
            skin_nodal_value = solid_elemental_nodal_value[matching_solid_element_id]
            values_to_average = np.vstack((values_to_average, skin_nodal_value))
        skin_values = np.mean(values_to_average, axis=0)
        if is_principal_strain_result:
            # Workaround: The principal operator divides
            # offdiagonal components by 2 if the input field has
            # a integer "strain" property set. Since int
            # field properties are not exposed in python, division is done
            # here before the the data is passed to the principle operator
            skin_values[3:7] = skin_values[3:7] / 2

        nodal_averaged_skin_values.append(list(skin_values), skin_node_id)
    return nodal_averaged_skin_values


def get_all_midside_node_ids(mesh: MeshedRegion):
    all_midside_nodes = set()
    for element in mesh.elements:
        element_descriptor = element_types.descriptor(element.type)

        all_node_ids = element.node_ids
        for idx, node_id in enumerate(all_node_ids):
            if idx >= element_descriptor.n_corner_nodes:
                all_midside_nodes.add(node_id)

    return all_midside_nodes


def get_expected_nodal_results(
    simulation: MechanicalSimulation,
    result_name: str,
    mode: str,
    skin_mesh: MeshedRegion,
    expand_cyclic: bool,
    elemental_nodal_results: Optional[FieldsContainer] = None,
):
    # We have two options to get nodal data:
    # 1)    Request nodal location directly from the operator.
    #       This way we get the nodal data of the full mesh scoped to
    #       the elements in the element scope.
    # 2)    Get the elemental nodal data and then
    #       average it to nodal. We get different results at the boundaries
    #       of the element scope compared to 1). This is because the averaging cannot take into
    #       account the elemental nodal data outside of the element scope. Therefore, the
    #       averaged node data at the boundaries is different.
    # Currently, the skin workflow requests elemental nodal data and then averages it to nodal,
    # which corresponds to the case 2 above.

    # If we don't get a elemental_nodal_result_op, this means the result does not support
    # elemental nodal evaluation. Currently used only for displacement.
    # In this case we just get the nodal results directly (case 1 above)
    time_id = 1
    if elemental_nodal_results is None:
        assert result_name == "displacement"
        kwargs = {}
        if expand_cyclic:
            kwargs["expand_cyclic"] = True
        nodal_field = simulation.displacement(set_ids=[time_id], **kwargs)._fc[0]
    else:
        if is_equivalent(mode) and result_name == "elastic_strain":
            # For elastic strain results, the computation of the equivalent
            # value happens before the averaging.
            invariant_op = simulation._model.operator(name="eqv_fc")
            invariant_op.inputs.fields_container(elemental_nodal_results)
            fields_container = invariant_op.outputs.fields_container()
        else:
            fields_container = elemental_nodal_results

        nodal_field = get_expected_nodal_averaged_skin_results(
            skin_mesh=skin_mesh,
            solid_elemental_nodal_results=fields_container[0],
            is_principal_strain_result=is_principal(mode)
            and result_name == "elastic_strain",
        )

    if is_principal(mode):
        invariant_op = simulation._model.operator(name="invariants")
        invariant_op.inputs.field(nodal_field)
        nodal_field = invariant_op.outputs.field_eig_1()

    if is_equivalent(mode) and result_name != "elastic_strain":
        invariant_op = simulation._model.operator(name="eqv")
        invariant_op.inputs.field(nodal_field)
        nodal_field = invariant_op.outputs.field()
    return nodal_field


@fixture
def static_simulation(static_rst):
    return post.load_simulation(
        data_sources=static_rst,
        simulation_type=AvailableSimulationTypes.static_mechanical,
    )


@fixture
def transient_simulation(plate_msup):
    return post.load_simulation(
        data_sources=plate_msup,
        simulation_type=AvailableSimulationTypes.transient_mechanical,
    )


@fixture
def modal_simulation(modalallkindofcomplexity):
    return post.load_simulation(
        data_sources=modalallkindofcomplexity,
        simulation_type=AvailableSimulationTypes.modal_mechanical,
    )


@fixture
def harmonic_simulation(complex_model):
    return post.load_simulation(
        data_sources=complex_model,
        simulation_type=AvailableSimulationTypes.harmonic_mechanical,
    )


@fixture
def cyclic_static_simulation(simple_cyclic):
    return post.StaticMechanicalSimulation(simple_cyclic)


def test_simulation_init(static_rst):
    simulation = post.StaticMechanicalSimulation(static_rst)
    assert simulation is not None
    simulation = post.TransientMechanicalSimulation(static_rst)
    assert simulation is not None
    simulation = post.ModalMechanicalSimulation(static_rst)
    assert simulation is not None
    simulation = post.HarmonicMechanicalSimulation(static_rst)
    assert simulation is not None


@pytest.mark.skipif(
    not SERVERS_VERSION_GREATER_THAN_OR_EQUAL_TO_4_0,
    reason="Available starting DPF 4.0",
)
def test_simulation_init_with_server(static_rst, grpc_server):
    simulation = post.StaticMechanicalSimulation(static_rst, server=grpc_server)
    assert simulation is not None
    assert simulation._model._server != dpf.SERVER
    assert simulation._model._server == grpc_server


def test_simulation_units(static_simulation):
    assert static_simulation._units is None
    assert static_simulation.units is not None
    assert static_simulation.units["time"] == "s"
    assert static_simulation.units["length"] == "m"


def test_simulation_results(static_simulation):
    results = static_simulation.results
    if not SERVERS_VERSION_GREATER_THAN_OR_EQUAL_TO_7_1:
        assert len(results) == 12
    else:
        assert len(results) == 13
    assert all(
        isinstance(x, dpf.result_info.available_result.AvailableResult) for x in results
    )


def test_simulation_geometries(static_simulation):
    geometries = static_simulation.geometries
    assert geometries == []


# def test_simulation_boundary_conditions(static_simulation):
#     boundary_conditions = static_simulation.boundary_conditions
#     assert boundary_conditions == []
#
#
# def test_simulation_loads(static_simulation):
#     loads = static_simulation.loads
#     assert loads == []


def test_simulation_mesh(static_simulation):
    mesh = static_simulation.mesh
    assert isinstance(mesh, post.mesh.Mesh)


def test_simulation_named_selections(static_simulation):
    named_selections = static_simulation.named_selections
    assert len(named_selections) == 1
    assert all(isinstance(x, str) for x in named_selections)


def test_simulation_active_selection(static_simulation):
    assert static_simulation.active_selection is None
    selection = post.selection.Selection()
    static_simulation.active_selection = selection
    assert static_simulation.active_selection == selection
    static_simulation.deactivate_selection()
    assert static_simulation.active_selection is None


def test_simulation_plot(static_simulation):
    static_simulation.plot(cpos="xy")


def test_simulation_split_mesh_by_properties(allkindofcomplexity):
    simulation = post.StaticMechanicalSimulation(allkindofcomplexity)
    meshes = simulation.split_mesh_by_properties(
        properties=[
            elemental_properties.material,
            elemental_properties.element_shape,
        ]
    )
    assert isinstance(meshes, Meshes)
    if SERVERS_VERSION_GREATER_THAN_OR_EQUAL_TO_9_0:
        assert len(meshes) == 18
    else:
        assert len(meshes) == 16
    meshes = simulation.split_mesh_by_properties(
        properties={
            elemental_properties.material: 1,
            elemental_properties.element_shape: [0, 1],
        }
    )
    assert isinstance(meshes, Meshes)
    assert len(meshes) == 2
    meshes = simulation.split_mesh_by_properties(
        properties={
            elemental_properties.material: 1,
            elemental_properties.element_shape: [0, 2],
        }
    )
    assert isinstance(meshes, post.Mesh)
    meshes = simulation.split_mesh_by_properties(
        properties={
            elemental_properties.material: 22,
            elemental_properties.element_shape: [0, 2],
        }
    )
    assert meshes is None


class TestStaticMechanicalSimulation:
    def test_cyclic(self, simple_cyclic):
        simulation = post.StaticMechanicalSimulation(simple_cyclic)
        result = simulation.stress(expand_cyclic=False)
        # print(result)
        assert "base_sector" in result.columns.names
        result = simulation.stress(expand_cyclic=True)
        # print(result)
        assert "base_sector" not in result.columns.names

    def test_multi_stage(self, multi_stage_cyclic):
        simulation = post.StaticMechanicalSimulation(multi_stage_cyclic)
        result = simulation.stress(expand_cyclic=False)
        # print(result)
        assert "base_sector" in result.columns.names
        assert "stage" in result.columns.names
        result = simulation.stress(expand_cyclic=True)
        # print(result)
        assert "base_sector" not in result.columns.names
        assert "stage" not in result.columns.names

    @pytest.mark.skipif(
        not SERVERS_VERSION_GREATER_THAN_OR_EQUAL_TO_4_0,
        reason="Available starting DPF 4.0",
    )
    def test_with_grpc_server(self, static_rst, grpc_server):
        simulation = post.StaticMechanicalSimulation(static_rst, server=grpc_server)
        assert simulation._model._server != dpf.SERVER
        _ = simulation.displacement()
        _ = simulation.displacement(skin=True)

    def test_times_argument(self, static_simulation):
        _ = static_simulation.displacement(times=1)
        _ = static_simulation.displacement(times=1.0)
        _ = static_simulation.displacement(times=[1])
        _ = static_simulation.displacement(times=[1.0])
        with pytest.raises(
            ValueError, match="Argument times must contain numeric values only."
        ):
            _ = static_simulation.displacement(times=[0.0, 1, "test"])
        with pytest.raises(
            TypeError, match="Argument times must be a number or a list of numbers."
        ):
            _ = static_simulation.displacement(times="test")

    def test_warning_empty(self, static_simulation):
        with pytest.warns(expected_warning=UserWarning, match="empty"):
            _ = static_simulation.displacement(
                components=1, node_ids=[1001, 1002, 1003]
            )

    def test_raise_mutually_exclusive(self, static_simulation):
        with pytest.raises(ValueError, match="exclusive"):
            _ = static_simulation.displacement(node_ids=[42], element_ids=[1])
        with pytest.raises(ValueError, match="exclusive"):
            _ = static_simulation.displacement(load_steps=[1], set_ids=[1])

    def test_raise_node_ids_elemental(self, static_simulation):
        with pytest.raises(
            ValueError, match="Argument 'node_ids' can only be used if 'location'"
        ):
            _ = static_simulation.stress(
                node_ids=[42], location=post.locations.elemental
            )

    def test_displacement(self, static_simulation):
        displacement_x = static_simulation.displacement(
            components=["X"], node_ids=[42, 43, 44]
        )
        assert len(displacement_x._fc) == 1
        assert displacement_x._fc.get_time_scoping().ids == [1]
        field = displacement_x._fc[0]
        op = static_simulation._model.operator("UX")
        mesh_scoping = dpf.mesh_scoping_factory.nodal_scoping(
            [42, 43, 44], server=static_simulation._model._server
        )
        op.connect(1, mesh_scoping)
        field_ref = op.eval()[0]
        assert field.component_count == 1
        assert field.data.shape == (3,)
        assert np.allclose(field.data, field_ref.data)

        with pytest.raises(
            ValueError, match="Sub-step 2 of load-step 1 does not exist."
        ):
            _ = static_simulation.displacement(
                components=["2"],
                named_selections=static_simulation.named_selections[0],
                load_steps=(1, 2),
            )

        displacement_y = static_simulation.displacement(
            components=["2"],
            named_selections=static_simulation.named_selections[0],
            load_steps=(1, 1),
        )
        assert len(displacement_y._fc) == 1
        assert displacement_y._fc.get_time_scoping().ids == [1]
        field = displacement_y._fc[0]
        op = static_simulation._model.operator("UY")
        mesh_scoping = dpf.mesh_scoping_factory.named_selection_scoping(
            static_simulation.named_selections[0],
            server=static_simulation._model._server,
            model=static_simulation._model,
        )
        op.connect(1, mesh_scoping)
        field_ref = op.eval()[0]
        assert field.component_count == 1
        assert field.data.shape == (21,)
        assert np.allclose(field.data, field_ref.data)

        displacement_z = static_simulation.displacement(
            components="Z",
            named_selections=static_simulation.named_selections[0],
            load_steps=(1, 1),
        )
        assert len(displacement_z._fc) == 1
        assert displacement_z._fc.get_time_scoping().ids == [1]
        field = displacement_z._fc[0]
        op = static_simulation._model.operator("UZ")
        mesh_scoping = dpf.mesh_scoping_factory.named_selection_scoping(
            static_simulation.named_selections[0],
            server=static_simulation._model._server,
            model=static_simulation._model,
        )
        op.connect(1, mesh_scoping)
        field_ref = op.eval()[0]
        assert field.component_count == 1
        assert field.data.shape == (21,)
        assert np.allclose(field.data, field_ref.data)

        displacement_z = static_simulation.displacement(
            components="Z",
            element_ids=[1, 2, 3],
            set_ids=1,
        )
        assert len(displacement_z._fc) == 1
        assert displacement_z._fc.get_time_scoping().ids == [1]
        field = displacement_z._fc[0]
        op = static_simulation._model.operator("UZ")
        mesh_scoping = dpf.mesh_scoping_factory.elemental_scoping(
            element_ids=[1, 2, 3],
            server=static_simulation._model._server,
        )
        mesh_scoping = dpf.operators.scoping.transpose(
            mesh_scoping=mesh_scoping,
            meshed_region=static_simulation.mesh._meshed_region,
            inclusive=1,
        ).eval()
        op.connect(1, mesh_scoping)
        field_ref = op.eval()[0]
        assert field_ref.data.shape == (44,)
        assert field.component_count == 1
        assert field.data.shape == (44,)
        assert np.allclose(field.data, field_ref.data)

        displacement_norm = static_simulation.displacement(
            norm=True, node_ids=[42, 43, 44], set_ids=[1]
        )
        assert len(displacement_norm._fc) == 1
        assert displacement_norm._fc.get_time_scoping().ids == [1]
        field = displacement_norm._fc[0]
        op = static_simulation._model.operator("U")
        mesh_scoping = dpf.mesh_scoping_factory.nodal_scoping(
            [42, 43, 44], server=static_simulation._model._server
        )
        op.connect(1, mesh_scoping)
        norm_op = static_simulation._model.operator("norm_fc")
        norm_op.connect(0, op.outputs.fields_container)
        field_ref = norm_op.eval()[0]
        assert field.component_count == 1
        assert field.data.shape == (3,)
        assert np.allclose(field.data, field_ref.data)

    def test_stress(self, static_simulation):
        stress_x = static_simulation.stress(components=1)
        assert len(stress_x._fc) == 1
        assert stress_x._fc.get_time_scoping().ids == [1]
        field = stress_x._fc[0]
        op = static_simulation._model.operator("SX")
        op.connect(9, post.locations.elemental_nodal)
        field_ref = op.eval()[0]
        assert field.component_count == 1
        assert field.data.shape == (64,)
        assert np.allclose(field.data, field_ref.data)

    def test_stress_elemental(self, static_simulation):
        stress_x = static_simulation.stress_elemental(components=1)
        assert len(stress_x._fc) == 1
        assert stress_x._fc.get_time_scoping().ids == [1]
        field = stress_x._fc[0]
        op = static_simulation._model.operator("SX")
        op.connect(9, post.locations.elemental)
        field_ref = op.eval()[0]
        assert field.component_count == 1
        assert field.data.shape == (8,)
        assert np.allclose(field.data, field_ref.data)

    def test_stress_nodal(self, static_simulation):
        stress_x = static_simulation.stress_nodal(components=1)
        assert len(stress_x._fc) == 1
        assert stress_x._fc.get_time_scoping().ids == [1]
        field = stress_x._fc[0]
        op = static_simulation._model.operator("SX")
        op.connect(9, post.locations.nodal)
        field_ref = op.eval()[0]
        assert field.component_count == 1
        assert field.data.shape == (81,)
        assert np.allclose(field.data, field_ref.data)

    def test_stress_principal(self, static_simulation):
        result = static_simulation.stress_principal(components=1)
        assert len(result._fc) == 1
        assert result._fc.get_time_scoping().ids == [1]
        field = result._fc[0]
        op = static_simulation._model.operator("S1")
        op.connect(9, post.locations.elemental_nodal)
        field_ref = op.eval()[0]
        assert field.component_count == 1
        assert field.data.shape == (64,)
        assert np.allclose(field.data, field_ref.data)

    def test_stress_principal_nodal(self, static_simulation):
        result = static_simulation.stress_principal_nodal(components=2)
        assert len(result._fc) == 1
        assert result._fc.get_time_scoping().ids == [1]
        field = result._fc[0]
        op = static_simulation._model.operator("S2")
        op.connect(9, post.locations.nodal)
        field_ref = op.eval()[0]
        assert field.component_count == 1
        assert field.data.shape == (81,)
        assert np.allclose(field.data, field_ref.data)

    def test_stress_principal_elemental(self, static_simulation):
        result = static_simulation.stress_principal_elemental(components=3)
        assert len(result._fc) == 1
        assert result._fc.get_time_scoping().ids == [1]
        field = result._fc[0]
        op = static_simulation._model.operator("S3")
        op.connect(9, post.locations.elemental)
        field_ref = op.eval()[0]
        assert field.component_count == 1
        assert field.data.shape == (8,)
        assert np.allclose(field.data, field_ref.data)

    def test_stress_eqv_von_mises(self, static_simulation):
        result = static_simulation.stress_eqv_von_mises()
        assert len(result._fc) == 1
        assert result._fc.get_time_scoping().ids == [1]
        field = result._fc[0]
        op = static_simulation._model.operator("S_eqv")
        op.connect(9, post.locations.elemental_nodal)
        field_ref = op.eval()[0]
        assert field.component_count == 1
        assert field.data.shape == (64,)
        assert np.allclose(field.data, field_ref.data)

    def test_stress_eqv_von_mises_elemental(self, static_simulation):
        stress_vm = static_simulation.stress_eqv_von_mises_elemental()
        assert len(stress_vm._fc) == 1
        assert stress_vm._fc.get_time_scoping().ids == [1]
        field = stress_vm._fc[0]
        op = static_simulation._model.operator("S_eqv")
        op.connect(9, post.locations.elemental)
        field_ref = op.eval()[0]
        assert field.component_count == 1
        assert field.data.shape == (8,)
        assert np.allclose(field.data, field_ref.data)

    def test_stress_eqv_von_mises_nodal(self, static_simulation):
        stress_vm = static_simulation.stress_eqv_von_mises_nodal()
        assert len(stress_vm._fc) == 1
        assert stress_vm._fc.get_time_scoping().ids == [1]
        field = stress_vm._fc[0]
        op = static_simulation._model.operator("S_eqv")
        op.connect(9, post.locations.nodal)
        field_ref = op.eval()[0]
        assert field.component_count == 1
        assert field.data.shape == (81,)
        assert np.allclose(field.data, field_ref.data)

    def test_reaction_force(self, static_simulation):
        reaction_force = static_simulation.reaction_force()
        assert len(reaction_force._fc) == 1
        assert reaction_force._fc.get_time_scoping().ids == [1]
        field = reaction_force._fc[0]
        op = static_simulation._model.operator("RF")
        field_ref = op.eval()[0]
        assert field.component_count == 3
        if SERVERS_VERSION_GREATER_THAN_OR_EQUAL_TO_6_2:
            assert field.data.shape == (21, 3)
        else:
            assert field.data.shape == (81, 3)
        assert np.allclose(field.data, field_ref.data)

    def test_elemental_volume(self, static_simulation):
        elemental_volume = static_simulation.elemental_volume()
        assert len(elemental_volume._fc) == 1
        assert elemental_volume._fc.get_time_scoping().ids == [1]
        field = elemental_volume._fc[0]
        op = static_simulation._model.operator("ENG_VOL")
        field_ref = op.eval()[0]
        # print(field_ref)
        assert field.component_count == 1
        assert field.data.shape == (12,)
        assert np.allclose(field.data, field_ref.data)

    def test_stiffness_matrix_energy(self, static_simulation):
        stiffness_matrix_energy = static_simulation.stiffness_matrix_energy()
        assert len(stiffness_matrix_energy._fc) == 1
        assert stiffness_matrix_energy._fc.get_time_scoping().ids == [1]
        field = stiffness_matrix_energy._fc[0]
        op = static_simulation._model.operator("ENG_SE")
        field_ref = op.eval()[0]
        assert field.component_count == 1
        assert field.data.shape == (12,)
        assert np.allclose(field.data, field_ref.data)

    def test_artificial_hourglass_energy(self, static_simulation):
        artificial_hourglass_energy = static_simulation.artificial_hourglass_energy()
        assert len(artificial_hourglass_energy._fc) == 1
        assert artificial_hourglass_energy._fc.get_time_scoping().ids == [1]
        field = artificial_hourglass_energy._fc[0]
        op = static_simulation._model.operator("ENG_AHO")
        field_ref = op.eval()[0]
        assert field.component_count == 1
        assert field.data.shape == (12,)
        assert np.allclose(field.data, field_ref.data)

    def test_thermal_dissipation_energy(self, static_simulation):
        thermal_dissipation_energy = static_simulation.thermal_dissipation_energy()
        assert len(thermal_dissipation_energy._fc) == 1
        assert thermal_dissipation_energy._fc.get_time_scoping().ids == [1]
        field = thermal_dissipation_energy._fc[0]
        op = static_simulation._model.operator("ENG_TH")
        field_ref = op.eval()[0]
        assert field.component_count == 1
        assert field.data.shape == (12,)
        assert np.allclose(field.data, field_ref.data)

    def test_kinetic_energy(self, static_simulation):
        kinetic_energy = static_simulation.kinetic_energy()
        assert len(kinetic_energy._fc) == 1
        assert kinetic_energy._fc.get_time_scoping().ids == [1]
        field = kinetic_energy._fc[0]
        op = static_simulation._model.operator("ENG_KE")
        field_ref = op.eval()[0]
        assert field.component_count == 1
        assert field.data.shape == (12,)
        assert np.allclose(field.data, field_ref.data)

    def test_structural_temperature(self, static_simulation):
        structural_temperature = static_simulation.structural_temperature()
        assert len(structural_temperature._fc) == 1
        assert structural_temperature._fc.get_time_scoping().ids == [1]
        field = structural_temperature._fc[0]
        op = static_simulation._model.operator("BFE")
        field_ref = op.eval()[0]
        assert field.component_count == 1
        assert field.data.shape == (192,)
        assert np.allclose(field.data, field_ref.data)

    def test_structural_temperature_nodal(self, static_simulation):
        structural_temperature_nodal = static_simulation.structural_temperature_nodal()
        assert len(structural_temperature_nodal._fc) == 1
        assert structural_temperature_nodal._fc.get_time_scoping().ids == [1]
        field = structural_temperature_nodal._fc[0]
        op = static_simulation._model.operator("BFE")
        op.connect(9, post.locations.nodal)
        field_ref = op.eval()[0]
        assert field.component_count == 1
        assert field.data.shape == (81,)
        assert np.allclose(field.data, field_ref.data)

    def test_structural_temperature_elemental(self, static_simulation):
        structural_temperature_elemental = (
            static_simulation.structural_temperature_elemental()
        )
        assert len(structural_temperature_elemental._fc) == 1
        assert structural_temperature_elemental._fc.get_time_scoping().ids == [1]
        field = structural_temperature_elemental._fc[0]
        op = static_simulation._model.operator("BFE")
        op.connect(9, post.locations.elemental)
        field_ref = op.eval()[0]
        assert field.component_count == 1
        assert field.data.shape == (12,)
        assert np.allclose(field.data, field_ref.data)

    def test_thermal_strain(self, allkindofcomplexity):
        static_simulation = post.StaticMechanicalSimulation(allkindofcomplexity)
        # thermal_strain
        result = static_simulation.thermal_strain(components=1)
        assert len(result._fc) == 1
        assert result._fc.get_time_scoping().ids == [1]
        field = result._fc[0]
        op = static_simulation._model.operator("ETHX")
        op.connect(9, post.locations.elemental_nodal)
        field_ref = op.eval()[0]
        assert field.component_count == 1
        assert field.data.shape == (40016,)
        assert np.allclose(field.data, field_ref.data)
        # thermal_strain_eqv
        result = static_simulation.thermal_strain_eqv()
        assert len(result._fc) == 1
        assert result._fc.get_time_scoping().ids == [1]
        field = result._fc[0]
        op = static_simulation._model.operator("ETH_EQV")
        op.connect(9, post.locations.elemental_nodal)
        field_ref = op.eval()[0]
        assert field.component_count == 1
        assert field.data.shape == (40016,)
        assert np.allclose(field.data, field_ref.data)
        # thermal_strain_principal
        result = static_simulation.thermal_strain_principal(components=[1])
        assert len(result._fc) == 1
        assert result._fc.get_time_scoping().ids == [1]
        field = result._fc[0]
        op = static_simulation._model.operator("ETH1")
        op.connect(9, post.locations.elemental_nodal)
        field_ref = op.eval()[0]
        assert field.component_count == 1
        assert field.data.shape == (40016,)
        assert np.allclose(field.data, field_ref.data)

    def test_elastic_strain_eqv_von_mises(self, static_simulation):
        result = static_simulation.elastic_strain_eqv_von_mises(set_ids=[1])
        assert len(result._fc) == 1
        assert result._fc.get_time_scoping().ids == [1]
        field = result._fc[0]
        op = static_simulation._model.operator("EPEL")
        time_scoping = dpf.time_freq_scoping_factory.scoping_by_set(
            1, server=static_simulation._model._server
        )
        op.connect(0, time_scoping)
        op.connect(9, post.locations.elemental_nodal)
        equivalent_op = static_simulation._model.operator(name="eqv_fc")
        equivalent_op.connect(0, op.outputs.fields_container)
        field_ref = equivalent_op.outputs.fields_container()[0]
        assert field.component_count == 1
        assert np.allclose(field.data, field_ref.data)

    def test_elastic_strain_eqv_von_mises_nodal(self, static_simulation):
        result = static_simulation.elastic_strain_eqv_von_mises_nodal(set_ids=[1])
        assert len(result._fc) == 1
        assert result._fc.get_time_scoping().ids == [1]
        field = result._fc[0]
        op = static_simulation._model.operator("EPEL")
        time_scoping = dpf.time_freq_scoping_factory.scoping_by_set(
            1, server=static_simulation._model._server
        )
        op.connect(0, time_scoping)
        op.connect(9, post.locations.elemental_nodal)
        equivalent_op = static_simulation._model.operator(name="eqv_fc")
        equivalent_op.connect(0, op.outputs.fields_container)
        average_op = static_simulation._model.operator(name="to_nodal_fc")
        average_op.connect(0, equivalent_op.outputs.fields_container)
        field_ref = average_op.outputs.fields_container()[0]
        assert field.component_count == 1
        assert np.allclose(field.data, field_ref.data)

    def test_elastic_strain_eqv_von_mises_elemental(self, static_simulation):
        result = static_simulation.elastic_strain_eqv_von_mises_elemental(set_ids=[1])
        assert len(result._fc) == 1
        assert result._fc.get_time_scoping().ids == [1]
        field = result._fc[0]
        op = static_simulation._model.operator("EPEL")
        time_scoping = dpf.time_freq_scoping_factory.scoping_by_set(
            1, server=static_simulation._model._server
        )
        op.connect(0, time_scoping)
        op.connect(9, post.locations.elemental_nodal)
        equivalent_op = static_simulation._model.operator(name="eqv_fc")
        equivalent_op.connect(0, op.outputs.fields_container)
        average_op = static_simulation._model.operator(name="to_elemental_fc")
        average_op.connect(0, equivalent_op.outputs.fields_container)
        field_ref = average_op.outputs.fields_container()[0]
        assert field.component_count == 1
        assert np.allclose(field.data, field_ref.data)

    def test_plot_stress_eqv_von_mises(self, static_simulation, tmp_path):
        result = static_simulation.stress_eqv_von_mises_nodal()
        result.plot()
        d = tmp_path / "stress_eqv"
        d.mkdir()
        result.plot(screenshot=d / "stress.png")
        os.path.exists(d / "stress.png")

    def test_external_layer(self, static_simulation: post.StaticMechanicalSimulation):
        result = static_simulation.displacement(external_layer=True)
        assert len(result.index.mesh_index) == 81
        assert np.allclose(
            result.max(axis="node_ids").array,
            [2.76941713e-09, 2.76940199e-09, 4.10914311e-10],
        )
        result = static_simulation.displacement(set_ids=[1], external_layer=[1, 2, 3])
        assert len(result.index.mesh_index) == 44
        result = static_simulation.stress_principal_elemental(external_layer=[1, 2, 3])
        assert len(result.index.mesh_index) == 3
        result = static_simulation.elastic_strain_eqv_von_mises_elemental(
            external_layer=[1, 2, 3]
        )
        assert len(result.index.mesh_index) == 3
        result = static_simulation.stress_principal_nodal(external_layer=[1, 2, 3])
        assert len(result.index.mesh_index) == 44
        result = static_simulation.elastic_strain_eqv_von_mises_nodal(
            external_layer=[1, 2, 3]
        )
        assert len(result.index.mesh_index) == 44

    def test_skin_layer(self, static_simulation: post.StaticMechanicalSimulation):
        result = static_simulation.displacement(skin=True)
        assert len(result.index.mesh_index) == 74
        assert np.allclose(
            result.max(axis="node_ids").array,
            [2.76941713e-09, 2.76940199e-09, 4.10914311e-10],
        )

    def test_skin_layer2(self, static_simulation: post.StaticMechanicalSimulation):
        result = static_simulation.displacement(set_ids=[1], skin=[1, 2, 3])
        assert len(result.index.mesh_index) == 44

    def test_skin_layer3(self, static_simulation: post.StaticMechanicalSimulation):
        result = static_simulation.elastic_strain_eqv_von_mises_elemental(
            skin=[1, 2, 3]
        )
        if SERVERS_VERSION_GREATER_THAN_OR_EQUAL_TO_7_1:
            assert len(result.index.mesh_index) == 14
        else:
            assert len(result.index.mesh_index) == 18

    def test_skin_layer4(self, static_simulation: post.StaticMechanicalSimulation):
        result = static_simulation.stress_principal_nodal(skin=[1, 2, 3])
        assert len(result.index.mesh_index) == 44

    def test_skin_layer5(self, static_simulation: post.StaticMechanicalSimulation):
        result = static_simulation.elastic_strain_eqv_von_mises_nodal(skin=[1, 2, 3])
        assert len(result.index.mesh_index) == 44

    def test_skin_layer6(self, static_simulation: post.StaticMechanicalSimulation):
        result = static_simulation.stress_principal_elemental(skin=[1, 2, 3])
        if SERVERS_VERSION_GREATER_THAN_OR_EQUAL_TO_7_1:
            assert len(result.index.mesh_index) == 14
        else:
            assert len(result.index.mesh_index) == 18


# List of element configurations for each simulation type
element_configurations = {
    "static_simulation": {
        1: [1],
        2: [1, 2],
        3: [1, 2, 3],
        4: [1, 2, 3, 4],
        5: [1, 2, 3, 4, 5],
        6: [1, 2, 3, 4, 5, 6, 7, 8],
    },
    "transient_simulation": {
        1: [1],
        2: [1, 2],
        3: [1, 2, 3],
        4: [1, 2, 3, 4],
        5: [1, 2, 3, 4, 5],
        6: [1, 2, 3, 4, 5, 6, 7, 8],
    },
    "modal_simulation": {1: [1], 2: [1, 2], 3: [1, 2, 3], 4: [1, 2, 3, 4, 5, 6, 7, 8]},
    "harmonic_simulation": {1: [1], 2: [1, 2], 3: [1, 2, 3], 4: list(range(1, 100))},
    "cyclic_static_simulation": {
        # Empty dict because element selection is
        # not supported for cyclic simulations
    },
}

# Get a set of all element configurations defined in the dictionary above
all_configuration_ids = [True] + list(
    set().union(
        *[
            element_configurations.keys()
            for element_configurations in element_configurations.values()
        ]
    )
)


@pytest.mark.parametrize("skin", all_configuration_ids)
@pytest.mark.parametrize("result_name", ["stress", "elastic_strain", "displacement"])
@pytest.mark.parametrize("mode", [None, "principal", "equivalent"])
@pytest.mark.parametrize(
    "simulation_str",
    [
        "static_simulation",
        "transient_simulation",
        "modal_simulation",
        "harmonic_simulation",
        # Just some very basic tests for the cyclic simulation
        "cyclic_static_simulation",
    ],
)
def test_skin_extraction(skin, result_name, mode, simulation_str, request):
    if not SERVERS_VERSION_GREATER_THAN_OR_EQUAL_TO_8_0:
        # Before 8.0, the solid mesh cannot be connected to the solid_to_skin
        # operator. This yield incorrect results. Therefore we skip all the tests
        # for older versions.
        return

    if not SERVERS_VERSION_GREATER_THAN_OR_EQUAL_TO_9_0:
        if is_principal(mode) and result_name == "elastic_strain":
            # Principal results for elastic strain were wrong before version
            # 9_0 because the strain flag was not propagated correctly
            # by the skin to solid mapping operator
            return

    time_id = 1

    simulation = request.getfixturevalue(simulation_str)

    supports_elemental = True
    is_cyclic_simulation = simulation_str == "cyclic_static_simulation"

    if is_cyclic_simulation:
        if result_name == "elastic_strain":
            # cyclic simulation does not have elastic strain results
            return
        if is_equivalent(mode) or is_principal(mode):
            # Test for equivalent and principal modes not implemented
            return

    if skin is not True:
        skin = element_configurations[simulation_str].get(skin)
        if skin is None:
            # Return if a element configuration does
            # not exist for a given simulation type
            return

    if result_name == "displacement":
        supports_elemental = False
        if is_principal(mode) or is_equivalent(mode):
            # Return for unsupported results
            return

    if isinstance(skin, list):
        element_ids = skin
    else:
        if isinstance(simulation, post.ModalMechanicalSimulation):
            # The modal result contains different element types. Here
            # we just extract the solid elements
            solid_elements_mesh = simulation.split_mesh_by_properties(
                {elemental_properties.element_type: element_types.Hex20.value}
            )
            if isinstance(solid_elements_mesh, Meshes):
                element_ids = solid_elements_mesh[0].element_ids
            else:
                element_ids = solid_elements_mesh.element_ids
            skin = element_ids
        else:
            element_ids = simulation.mesh.element_ids

    scoping = None
    if isinstance(skin, list):
        scoping = Scoping(ids=element_ids, location="elemental")

    fc_elemental_nodal = None
    if supports_elemental:
        fc_elemental_nodal = get_elemental_nodal_results(
            simulation=simulation,
            result_name=result_name,
            scoping=scoping,
            expand_cyclic=is_cyclic_simulation,
            mode=mode,
        )

        get_and_check_elemental_skin_results(
            static_simulation=simulation,
            fc_elemental_nodal=fc_elemental_nodal,
            result_name=result_name,
            mode=mode,
            element_ids=element_ids,
            skin=skin,
            expand_cyclic=is_cyclic_simulation,
        )

    # Not all the simulation types have the expand_cyclic argument
    kwargs = {}
    if is_cyclic_simulation:
        kwargs["expand_cyclic"] = True

    # For displacements the nodal result
    # is just called displacement without
    # the "nodal" suffix
    nodal_suffix = "_nodal"
    if result_name == "displacement":
        nodal_suffix = ""

    result_skin_scoped_nodal = getattr(
        simulation, f"{result_name}{mode_suffix(mode)}{nodal_suffix}"
    )(set_ids=[time_id], skin=skin, **kwargs)
    nodal_skin_field = result_skin_scoped_nodal._fc[0]

    expected_nodal_values_field = get_expected_nodal_results(
        simulation=simulation,
        result_name=result_name,
        mode=mode,
        skin_mesh=nodal_skin_field.meshed_region,
        elemental_nodal_results=fc_elemental_nodal,
        expand_cyclic=is_cyclic_simulation,
    )

    for node_id in expected_nodal_values_field.scoping.ids:
        if result_name == "displacement":
            if node_id not in nodal_skin_field.scoping.ids:
                # We get the displacement results also for internal
                # nodes. We skip these nodes here.
                continue
        assert np.allclose(
            expected_nodal_values_field.get_entity_data_by_id(node_id),
            nodal_skin_field.get_entity_data_by_id(node_id),
        ), str(node_id)

    # result_skin_scoped_elemental_nodal = getattr(
    #     static_simulation, f"{result_name}{mode_suffix(mode)}"
    # )(all_sets=True, skin=element_ids)

    # Todo: Elemental nodal does not work
    # Returns just the element nodal data of the solid
    # result_skin_scoped_elemental_nodal


class TestTransientMechanicalSimulation:
    def test_times_argument(self, transient_simulation, static_simulation):
        with pytest.raises(
            ValueError, match="Could not find time=0.0 in the simulation."
        ):
            _ = transient_simulation.displacement(times=0.0)

        # Get reference field at t=0.15s
        op = transient_simulation._model.operator("UX")
        time_scoping = dpf.time_freq_scoping_factory.scoping_by_set(
            15, server=transient_simulation._model._server
        )
        op.connect(0, time_scoping)
        field_ref = op.eval()[0]
        # Test for times= exact float
        result = transient_simulation.displacement(components=["X"], times=0.15)
        field = result._fc[0]
        assert np.allclose(field.data, field_ref.data)
        # Test for times= near float
        result = transient_simulation.displacement(components=["X"], times=0.1496)
        field = result._fc[0]
        assert np.allclose(field.data, field_ref.data)
        # Test for times= just not near float
        with pytest.raises(
            ValueError, match="Could not find time=0.1495 in the simulation."
        ):
            _ = transient_simulation.displacement(components=["X"], times=0.1495)

    def test_displacement(self, transient_simulation):
        result = transient_simulation.displacement(
            components=["X"],
            node_ids=[2, 3, 4],
            all_sets=True,
        )
        assert len(result._fc) == 20
        assert len(result._fc.get_time_scoping().ids) == 20
        result = transient_simulation.displacement(components=["X"], node_ids=[2, 3, 4])
        assert len(result._fc) == 1
        assert result._fc.get_time_scoping().ids == [20]
        field = result._fc[0]
        op = transient_simulation._model.operator("UX")
        time_scoping = dpf.time_freq_scoping_factory.scoping_by_set(
            20, server=transient_simulation._model._server
        )
        op.connect(0, time_scoping)
        mesh_scoping = dpf.mesh_scoping_factory.nodal_scoping(
            [2, 3, 4], server=transient_simulation._model._server
        )
        op.connect(1, mesh_scoping)
        field_ref = op.eval()[0]
        assert field.component_count == 1
        assert field.data.shape == (3,)
        assert np.allclose(field.data, field_ref.data)

        result = transient_simulation.displacement(
            components=1,
            named_selections=transient_simulation.named_selections[:2],
            set_ids=[2],
        )
        assert len(result._fc) == 1
        assert result._fc.get_time_scoping().ids == [2]
        field = result._fc[0]
        assert field.component_count == 1
        assert field.data.shape == (393,)

    def test_velocity(self, transient_simulation):
        result = transient_simulation.velocity(
            components=["X"], node_ids=[2, 3, 4], set_ids=[2]
        )
        assert len(result._fc) == 1
        assert result._fc.get_time_scoping().ids == [2]
        field = result._fc[0]
        op = transient_simulation._model.operator("VX")
        time_scoping = dpf.time_freq_scoping_factory.scoping_by_set(
            2, server=transient_simulation._model._server
        )
        op.connect(0, time_scoping)
        mesh_scoping = dpf.mesh_scoping_factory.nodal_scoping(
            [2, 3, 4], server=transient_simulation._model._server
        )
        op.connect(1, mesh_scoping)
        field_ref = op.eval()[0]
        assert field.component_count == 1
        assert field.data.shape == (3,)
        assert np.allclose(field.data, field_ref.data)

    def test_acceleration(self, transient_simulation):
        result = transient_simulation.acceleration(
            components=["X"], node_ids=[2, 3, 4], set_ids=[2]
        )
        assert len(result._fc) == 1
        assert result._fc.get_time_scoping().ids == [2]
        field = result._fc[0]
        op = transient_simulation._model.operator("AX")
        time_scoping = dpf.time_freq_scoping_factory.scoping_by_set(
            2, server=transient_simulation._model._server
        )
        op.connect(0, time_scoping)
        mesh_scoping = dpf.mesh_scoping_factory.nodal_scoping(
            [2, 3, 4], server=transient_simulation._model._server
        )
        op.connect(1, mesh_scoping)
        field_ref = op.eval()[0]
        assert field.component_count == 1
        assert field.data.shape == (3,)
        assert np.allclose(field.data, field_ref.data)

    def test_stress(self, transient_simulation):
        result = transient_simulation.stress(components=1, set_ids=[2])
        assert len(result._fc) == 1
        assert result._fc.get_time_scoping().ids == [2]
        field = result._fc[0]
        op = transient_simulation._model.operator("SX")
        time_scoping = dpf.time_freq_scoping_factory.scoping_by_set(
            2, server=transient_simulation._model._server
        )
        op.connect(0, time_scoping)
        op.connect(9, post.locations.elemental_nodal)
        field_ref = op.eval()[0]
        assert field.component_count == 1
        assert np.allclose(field.data, field_ref.data)

    def test_stress_elemental(self, transient_simulation):
        result = transient_simulation.stress_elemental(components=1, set_ids=[2])
        assert len(result._fc) == 1
        assert result._fc.get_time_scoping().ids == [2]
        field = result._fc[0]
        op = transient_simulation._model.operator("SX")
        time_scoping = dpf.time_freq_scoping_factory.scoping_by_set(
            2, server=transient_simulation._model._server
        )
        op.connect(0, time_scoping)
        op.connect(9, post.locations.elemental)
        field_ref = op.eval()[0]
        assert field.component_count == 1
        assert np.allclose(field.data, field_ref.data)

    def test_stress_nodal(self, transient_simulation):
        result = transient_simulation.stress_nodal(components=1, set_ids=[2])
        assert len(result._fc) == 1
        assert result._fc.get_time_scoping().ids == [2]
        field = result._fc[0]
        op = transient_simulation._model.operator("SX")
        time_scoping = dpf.time_freq_scoping_factory.scoping_by_set(
            2, server=transient_simulation._model._server
        )
        op.connect(0, time_scoping)
        op.connect(9, post.locations.nodal)
        field_ref = op.eval()[0]
        assert field.component_count == 1
        assert np.allclose(field.data, field_ref.data)

    def test_stress_principal(self, transient_simulation):
        result = transient_simulation.stress_principal(components=1, set_ids=[2])
        assert len(result._fc) == 1
        assert result._fc.get_time_scoping().ids == [2]
        field = result._fc[0]
        op = transient_simulation._model.operator("S1")
        time_scoping = dpf.time_freq_scoping_factory.scoping_by_set(
            2, server=transient_simulation._model._server
        )
        op.connect(0, time_scoping)
        op.connect(9, post.locations.elemental_nodal)
        field_ref = op.eval()[0]
        assert field.component_count == 1
        assert np.allclose(field.data, field_ref.data)

    def test_stress_principal_nodal(self, transient_simulation):
        result = transient_simulation.stress_principal_nodal(components=2, set_ids=[2])
        assert len(result._fc) == 1
        assert result._fc.get_time_scoping().ids == [2]
        field = result._fc[0]
        op = transient_simulation._model.operator("S2")
        time_scoping = dpf.time_freq_scoping_factory.scoping_by_set(
            2, server=transient_simulation._model._server
        )
        op.connect(0, time_scoping)
        op.connect(9, post.locations.nodal)
        field_ref = op.eval()[0]
        assert field.component_count == 1
        assert np.allclose(field.data, field_ref.data)

    def test_stress_principal_elemental(self, transient_simulation):
        result = transient_simulation.stress_principal_elemental(
            components=3, set_ids=[2]
        )
        assert len(result._fc) == 1
        assert result._fc.get_time_scoping().ids == [2]
        field = result._fc[0]
        op = transient_simulation._model.operator("S3")
        time_scoping = dpf.time_freq_scoping_factory.scoping_by_set(
            2, server=transient_simulation._model._server
        )
        op.connect(0, time_scoping)
        op.connect(9, post.locations.elemental)
        field_ref = op.eval()[0]
        assert field.component_count == 1
        assert np.allclose(field.data, field_ref.data)

    def test_stress_eqv_von_mises(self, transient_simulation):
        result = transient_simulation.stress_eqv_von_mises(set_ids=[2])
        assert len(result._fc) == 1
        assert result._fc.get_time_scoping().ids == [2]
        field = result._fc[0]
        op = transient_simulation._model.operator("S_eqv")
        time_scoping = dpf.time_freq_scoping_factory.scoping_by_set(
            2, server=transient_simulation._model._server
        )
        op.connect(0, time_scoping)
        op.connect(9, post.locations.elemental_nodal)
        field_ref = op.eval()[0]
        assert field.component_count == 1
        assert np.allclose(field.data, field_ref.data)

    def test_stress_eqv_von_mises_elemental(self, transient_simulation):
        result = transient_simulation.stress_eqv_von_mises_elemental(set_ids=[2])
        assert len(result._fc) == 1
        assert result._fc.get_time_scoping().ids == [2]
        field = result._fc[0]
        op = transient_simulation._model.operator("S_eqv")
        time_scoping = dpf.time_freq_scoping_factory.scoping_by_set(
            2, server=transient_simulation._model._server
        )
        op.connect(0, time_scoping)
        op.connect(9, post.locations.elemental)
        field_ref = op.eval()[0]
        assert field.component_count == 1
        assert np.allclose(field.data, field_ref.data)

    def test_stress_eqv_von_mises_nodal(self, transient_simulation):
        result = transient_simulation.stress_eqv_von_mises_nodal(set_ids=[2])
        assert len(result._fc) == 1
        assert result._fc.get_time_scoping().ids == [2]
        field = result._fc[0]
        op = transient_simulation._model.operator("S_eqv")
        time_scoping = dpf.time_freq_scoping_factory.scoping_by_set(
            2, server=transient_simulation._model._server
        )
        op.connect(0, time_scoping)
        op.connect(9, post.locations.nodal)
        field_ref = op.eval()[0]
        assert field.component_count == 1
        assert np.allclose(field.data, field_ref.data)

    def test_elastic_strain(self, transient_simulation):
        result = transient_simulation.elastic_strain(components=1, set_ids=[2])
        assert len(result._fc) == 1
        assert result._fc.get_time_scoping().ids == [2]
        field = result._fc[0]
        op = transient_simulation._model.operator("EPELX")
        time_scoping = dpf.time_freq_scoping_factory.scoping_by_set(
            2, server=transient_simulation._model._server
        )
        op.connect(0, time_scoping)
        op.connect(9, post.locations.elemental_nodal)
        field_ref = op.eval()[0]
        assert field.component_count == 1
        assert np.allclose(field.data, field_ref.data)

    def test_elastic_strain_elemental(self, transient_simulation):
        result = transient_simulation.elastic_strain_elemental(
            components=1, set_ids=[2]
        )
        assert len(result._fc) == 1
        assert result._fc.get_time_scoping().ids == [2]
        field = result._fc[0]
        op = transient_simulation._model.operator("EPELX")
        time_scoping = dpf.time_freq_scoping_factory.scoping_by_set(
            2, server=transient_simulation._model._server
        )
        op.connect(0, time_scoping)
        op.connect(9, post.locations.elemental)
        field_ref = op.eval()[0]
        assert field.component_count == 1
        assert np.allclose(field.data, field_ref.data)

    def test_elastic_strain_nodal(self, transient_simulation):
        result = transient_simulation.elastic_strain_nodal(components=1, set_ids=[2])
        assert len(result._fc) == 1
        assert result._fc.get_time_scoping().ids == [2]
        field = result._fc[0]
        op = transient_simulation._model.operator("EPELX")
        time_scoping = dpf.time_freq_scoping_factory.scoping_by_set(
            2, server=transient_simulation._model._server
        )
        op.connect(0, time_scoping)
        op.connect(9, post.locations.nodal)
        field_ref = op.eval()[0]
        assert field.component_count == 1
        assert np.allclose(field.data, field_ref.data)

    def test_elastic_strain_principal(self, transient_simulation):
        result = transient_simulation.elastic_strain_principal(
            components=1, set_ids=[2]
        )
        assert len(result._fc) == 1
        assert result._fc.get_time_scoping().ids == [2]
        field = result._fc[0]
        op = transient_simulation._model.operator("EPEL")
        time_scoping = dpf.time_freq_scoping_factory.scoping_by_set(
            2, server=transient_simulation._model._server
        )
        op.connect(0, time_scoping)
        op.connect(9, post.locations.elemental_nodal)
        principal_op = transient_simulation._model.operator(name="invariants_fc")
        principal_op.connect(0, op.outputs.fields_container)
        field_ref = principal_op.outputs.fields_eig_1()[0]
        assert field.component_count == 1
        assert np.allclose(field.data, field_ref.data)

    def test_elastic_strain_principal_nodal(self, transient_simulation):
        result = transient_simulation.elastic_strain_principal_nodal(
            components=2, set_ids=[2]
        )
        assert len(result._fc) == 1
        assert result._fc.get_time_scoping().ids == [2]
        field = result._fc[0]
        op = transient_simulation._model.operator("EPEL")
        time_scoping = dpf.time_freq_scoping_factory.scoping_by_set(
            2, server=transient_simulation._model._server
        )
        op.connect(0, time_scoping)
        op.connect(9, post.locations.nodal)
        principal_op = transient_simulation._model.operator(name="invariants_fc")
        principal_op.connect(0, op.outputs.fields_container)
        field_ref = principal_op.outputs.fields_eig_2()[0]
        assert field.component_count == 1
        assert np.allclose(field.data, field_ref.data)

    def test_elastic_strain_principal_elemental(self, transient_simulation):
        result = transient_simulation.elastic_strain_principal_elemental(
            components=3, set_ids=[2]
        )
        assert len(result._fc) == 1
        assert result._fc.get_time_scoping().ids == [2]
        field = result._fc[0]
        op = transient_simulation._model.operator("EPEL")
        time_scoping = dpf.time_freq_scoping_factory.scoping_by_set(
            2, server=transient_simulation._model._server
        )
        op.connect(0, time_scoping)
        op.connect(9, post.locations.elemental)
        principal_op = transient_simulation._model.operator(name="invariants_fc")
        principal_op.connect(0, op.outputs.fields_container)
        field_ref = principal_op.outputs.fields_eig_3()[0]
        assert field.component_count == 1
        assert np.allclose(field.data, field_ref.data)

    def test_reaction_force(self, allkindofcomplexity):
        transient_simulation = post.load_simulation(
            data_sources=allkindofcomplexity,
            simulation_type=AvailableSimulationTypes.transient_mechanical,
        )
        result = transient_simulation.reaction_force(set_ids=[1])
        assert len(result._fc) == 1
        assert result._fc.get_time_scoping().ids == [1]
        field = result._fc[0]
        op = transient_simulation._model.operator("RF")
        field_ref = op.eval()[0]
        assert field.component_count == 3
        assert np.allclose(field.data, field_ref.data)

    def test_elemental_volume(self, transient_simulation):
        result = transient_simulation.elemental_volume(set_ids=[2])
        assert len(result._fc) == 1
        assert result._fc.get_time_scoping().ids == [2]
        field = result._fc[0]
        op = transient_simulation._model.operator("ENG_VOL")
        field_ref = op.eval()[0]
        # print(field_ref)
        assert field.component_count == 1
        assert np.allclose(field.data, field_ref.data)

    def test_artificial_hourglass_energy(self, transient_simulation):
        result = transient_simulation.artificial_hourglass_energy(set_ids=[2])
        assert len(result._fc) == 1
        assert result._fc.get_time_scoping().ids == [2]
        field = result._fc[0]
        op = transient_simulation._model.operator("ENG_AHO")
        field_ref = op.eval()[0]
        assert field.component_count == 1
        assert np.allclose(field.data, field_ref.data)

    def test_thermal_dissipation_energy(self, transient_simulation):
        result = transient_simulation.thermal_dissipation_energy(set_ids=[2])
        assert len(result._fc) == 1
        assert result._fc.get_time_scoping().ids == [2]
        field = result._fc[0]
        op = transient_simulation._model.operator("ENG_TH")
        field_ref = op.eval()[0]
        assert field.component_count == 1
        assert np.allclose(field.data, field_ref.data)

    def test_thermal_strain(self, allkindofcomplexity):
        simulation = post.TransientMechanicalSimulation(allkindofcomplexity)
        print(simulation)
        # thermal_strain
        result = simulation.thermal_strain(components=1)
        assert len(result._fc) == 1
        assert result._fc.get_time_scoping().ids == [1]
        field = result._fc[0]
        op = simulation._model.operator("ETHX")
        op.connect(9, post.locations.elemental_nodal)
        field_ref = op.eval()[0]
        assert field.component_count == 1
        assert field.data.shape == (40016,)
        assert np.allclose(field.data, field_ref.data)
        # thermal_strain_eqv
        result = simulation.thermal_strain_eqv()
        assert len(result._fc) == 1
        assert result._fc.get_time_scoping().ids == [1]
        field = result._fc[0]
        op = simulation._model.operator("ETH_EQV")
        op.connect(9, post.locations.elemental_nodal)
        field_ref = op.eval()[0]
        assert field.component_count == 1
        assert field.data.shape == (40016,)
        assert np.allclose(field.data, field_ref.data)
        # thermal_strain_principal
        result = simulation.thermal_strain_principal(components=[1])
        assert len(result._fc) == 1
        assert result._fc.get_time_scoping().ids == [1]
        field = result._fc[0]
        op = simulation._model.operator("ETH1")
        op.connect(9, post.locations.elemental_nodal)
        field_ref = op.eval()[0]
        assert field.component_count == 1
        assert field.data.shape == (40016,)
        assert np.allclose(field.data, field_ref.data)

    def test_kinetic_energy(self, transient_simulation):
        result = transient_simulation.kinetic_energy(set_ids=[2])
        assert len(result._fc) == 1
        assert result._fc.get_time_scoping().ids == [2]
        field = result._fc[0]
        op = transient_simulation._model.operator("ENG_KE")
        field_ref = op.eval()[0]
        assert field.component_count == 1
        assert np.allclose(field.data, field_ref.data)

    def test_structural_temperature(self, transient_simulation):
        result = transient_simulation.structural_temperature(set_ids=[2])
        assert len(result._fc) == 1
        assert result._fc.get_time_scoping().ids == [2]
        field = result._fc[0]
        op = transient_simulation._model.operator("BFE")
        field_ref = op.eval()[0]
        assert field.component_count == 1
        assert np.allclose(field.data, field_ref.data)

    def test_structural_temperature_nodal(self, transient_simulation):
        result = transient_simulation.structural_temperature_nodal(set_ids=[2])
        assert len(result._fc) == 1
        assert result._fc.get_time_scoping().ids == [2]
        field = result._fc[0]
        op = transient_simulation._model.operator("BFE")
        op.connect(9, post.locations.nodal)
        field_ref = op.eval()[0]
        assert field.component_count == 1
        assert np.allclose(field.data, field_ref.data)

    def test_structural_temperature_elemental(self, transient_simulation):
        result = transient_simulation.structural_temperature_elemental(set_ids=[2])
        assert len(result._fc) == 1
        assert result._fc.get_time_scoping().ids == [2]
        field = result._fc[0]
        op = transient_simulation._model.operator("BFE")
        op.connect(9, post.locations.elemental)
        field_ref = op.eval()[0]
        assert field.component_count == 1
        assert np.allclose(field.data, field_ref.data)

    # @pytest.mark.skipif(
    #     not SERVERS_VERSION_GREATER_THAN_OR_EQUAL_TO_5_0,
    #     reason="Available starting DPF 5.0",
    # )
    # def test_element_nodal_forces(self, allkindofcomplexity):
    #     transient_simulation = post.load_simulation(
    #         data_sources=allkindofcomplexity,
    #         simulation_type=AvailableSimulationTypes.transient_mechanical,
    #     )
    #     result = transient_simulation.element_nodal_forces(set_ids=[1])
    #     assert len(result._fc) == 1
    #     assert result._fc.get_time_scoping().ids == [1]
    #     field = result._fc[0]
    #     op = transient_simulation._model.operator("ENF")
    #     op.inputs.bool_rotate_to_global.connect(False)
    #     field_ref = op.eval()[0]
    #     assert field.component_count == 3
    #     assert np.allclose(field.data, field_ref.data)
    #
    # @pytest.mark.skipif(
    #     not SERVERS_VERSION_GREATER_THAN_OR_EQUAL_TO_5_0,
    #     reason="Available starting DPF 5.0",
    # )
    # def test_element_nodal_forces_nodal(self, allkindofcomplexity):
    #     transient_simulation = post.load_simulation(
    #         data_sources=allkindofcomplexity,
    #         simulation_type=AvailableSimulationTypes.transient_mechanical,
    #     )
    #     result = transient_simulation.element_nodal_forces_nodal(set_ids=[1])
    #     assert len(result._fc) == 3
    #     assert result._fc.get_time_scoping().ids == [1]
    #     field = result._fc[0]
    #     op = transient_simulation._model.operator("ENF")
    #     op.inputs.bool_rotate_to_global.connect(False)
    #     op.connect(9, post.locations.nodal)
    #     field_ref = op.eval()[0]
    #     assert field.component_count == 3
    #     assert np.allclose(field.data, field_ref.data)
    #
    # @pytest.mark.skipif(
    #     not SERVERS_VERSION_GREATER_THAN_OR_EQUAL_TO_5_0,
    #     reason="Available starting DPF 5.0",
    # )
    # def test_element_nodal_forces_elemental(self, allkindofcomplexity):
    #     transient_simulation = post.load_simulation(
    #         data_sources=allkindofcomplexity,
    #         simulation_type=AvailableSimulationTypes.transient_mechanical,
    #     )
    #     result = transient_simulation.element_nodal_forces_elemental(set_ids=[1])
    #     assert len(result._fc) == 3
    #     assert result._fc.get_time_scoping().ids == [1]
    #     field = result._fc[0]
    #     op = transient_simulation._model.operator("ENF")
    #     op.inputs.bool_rotate_to_global.connect(False)
    #     op.connect(9, post.locations.elemental)
    #     field_ref = op.eval()[0]
    #     assert field.component_count == 3
    #     assert np.allclose(field.data, field_ref.data)

    def test_elastic_strain_eqv_von_mises(self, transient_simulation):
        result = transient_simulation.elastic_strain_eqv_von_mises(set_ids=[1])
        assert len(result._fc) == 1
        assert result._fc.get_time_scoping().ids == [1]
        field = result._fc[0]
        op = transient_simulation._model.operator("EPEL")
        time_scoping = dpf.time_freq_scoping_factory.scoping_by_set(
            1, server=transient_simulation._model._server
        )
        op.connect(0, time_scoping)
        op.connect(9, post.locations.elemental_nodal)
        equivalent_op = transient_simulation._model.operator(name="eqv_fc")
        equivalent_op.connect(0, op.outputs.fields_container)
        field_ref = equivalent_op.outputs.fields_container()[0]
        assert field.component_count == 1
        assert np.allclose(field.data, field_ref.data)

    def test_elastic_strain_eqv_von_mises_nodal(self, transient_simulation):
        result = transient_simulation.elastic_strain_eqv_von_mises_nodal(set_ids=[1])
        assert len(result._fc) == 1
        assert result._fc.get_time_scoping().ids == [1]
        field = result._fc[0]
        op = transient_simulation._model.operator("EPEL")
        time_scoping = dpf.time_freq_scoping_factory.scoping_by_set(
            1, server=transient_simulation._model._server
        )
        op.connect(0, time_scoping)
        op.connect(9, post.locations.elemental_nodal)
        equivalent_op = transient_simulation._model.operator(name="eqv_fc")
        equivalent_op.connect(0, op.outputs.fields_container)
        average_op = transient_simulation._model.operator(name="to_nodal_fc")
        average_op.connect(0, equivalent_op.outputs.fields_container)
        field_ref = average_op.outputs.fields_container()[0]
        assert field.component_count == 1
        assert np.allclose(field.data, field_ref.data)

    def test_elastic_strain_eqv_von_mises_elemental(self, transient_simulation):
        result = transient_simulation.elastic_strain_eqv_von_mises_elemental(
            set_ids=[1]
        )
        assert len(result._fc) == 1
        assert result._fc.get_time_scoping().ids == [1]
        field = result._fc[0]
        op = transient_simulation._model.operator("EPEL")
        time_scoping = dpf.time_freq_scoping_factory.scoping_by_set(
            1, server=transient_simulation._model._server
        )
        op.connect(0, time_scoping)
        op.connect(9, post.locations.elemental_nodal)
        equivalent_op = transient_simulation._model.operator(name="eqv_fc")
        equivalent_op.connect(0, op.outputs.fields_container)
        average_op = transient_simulation._model.operator(name="to_elemental_fc")
        average_op.connect(0, equivalent_op.outputs.fields_container)
        field_ref = average_op.outputs.fields_container()[0]
        assert field.component_count == 1
        assert np.allclose(field.data, field_ref.data)

    def test_external_layer(
        self, transient_simulation: post.TransientMechanicalSimulation
    ):
        result = transient_simulation.displacement(all_sets=True, external_layer=True)
        assert len(result.columns.set_ids) == 20
        assert len(result.index.mesh_index) == 393
        assert np.allclose(
            result.select(set_ids=[2]).max(axis="node_ids").array,
            [5.14806800e-07, 1.63151192e-03, 9.78100326e-06],
        )
        result = transient_simulation.displacement(
            set_ids=[1], external_layer=[1, 2, 3]
        )
        assert len(result.index.mesh_index) == 44
        result = transient_simulation.stress_principal_elemental(
            external_layer=[1, 2, 3]
        )
        assert len(result.index.mesh_index) == 3
        result = transient_simulation.elastic_strain_eqv_von_mises_elemental(
            external_layer=[1, 2, 3]
        )
        assert len(result.index.mesh_index) == 3
        result = transient_simulation.stress_principal_nodal(external_layer=[1, 2, 3])
        assert len(result.index.mesh_index) == 44
        result = transient_simulation.elastic_strain_eqv_von_mises_nodal(
            external_layer=[1, 2, 3]
        )
        assert len(result.index.mesh_index) == 44

    def test_skin_layer(self, transient_simulation: post.TransientMechanicalSimulation):
        result = transient_simulation.displacement(all_sets=True, skin=True)
        assert len(result.columns.set_ids) == 20
        if SERVERS_VERSION_GREATER_THAN_OR_EQUAL_TO_7_1:
            assert len(result.index.mesh_index) == 374
        else:
            assert len(result.index.mesh_index) == 393
        assert np.allclose(
            result.select(set_ids=[2]).max(axis="node_ids").array,
            [5.14806800e-07, 1.63151192e-03, 9.78100326e-06],
        )

    def test_skin_layer2(
        self, transient_simulation: post.TransientMechanicalSimulation
    ):
        result = transient_simulation.displacement(set_ids=[1], skin=[1, 2, 3])
        assert len(result.index.mesh_index) == 44

    def test_skin_layer3(
        self, transient_simulation: post.TransientMechanicalSimulation
    ):
        result = transient_simulation.stress_principal_elemental(
            skin=list(range(1, 100))
        )
        if SERVERS_VERSION_GREATER_THAN_OR_EQUAL_TO_7_1:
            assert len(result.index.mesh_index) == 124
        else:
            assert len(result.index.mesh_index) == 240

    def test_skin_layer4(
        self, transient_simulation: post.TransientMechanicalSimulation
    ):
        result = transient_simulation.elastic_strain_eqv_von_mises_elemental(
            skin=list(range(1, 100))
        )
        if SERVERS_VERSION_GREATER_THAN_OR_EQUAL_TO_7_1:
            assert len(result.index.mesh_index) == 124
        else:
            assert len(result.index.mesh_index) == 240

    def test_skin_layer5(
        self, transient_simulation: post.TransientMechanicalSimulation
    ):
        result = transient_simulation.stress_principal_nodal(skin=list(range(1, 100)))
        if SERVERS_VERSION_GREATER_THAN_OR_EQUAL_TO_7_1:
            assert len(result.index.mesh_index) == 374
        else:
            assert len(result.index.mesh_index) == 393

    def test_skin_layer6(
        self, transient_simulation: post.TransientMechanicalSimulation
    ):
        result = transient_simulation.elastic_strain_eqv_von_mises_nodal(
            skin=list(range(1, 100))
        )
        if SERVERS_VERSION_GREATER_THAN_OR_EQUAL_TO_7_1:
            assert len(result.index.mesh_index) == 374
        else:
            assert len(result.index.mesh_index) == 393


class TestModalMechanicalSimulation:
    @fixture
    def frame_modal_simulation(self, modalframe):
        return post.load_simulation(
            data_sources=modalframe,
            simulation_type=AvailableSimulationTypes.modal_mechanical,
        )

    def test_cyclic(self, simple_cyclic):
        simulation = post.ModalMechanicalSimulation(simple_cyclic)
        displacement = simulation.displacement(expand_cyclic=False)
        assert "base_sector" in displacement.columns.names
        assert len(displacement.mesh_index) == 51

        displacement = simulation.displacement(expand_cyclic=True)
        assert "base_sector" not in displacement.columns.names
        assert len(displacement.mesh_index) == 408

        with pytest.raises(
            ValueError,
            match="'phase_angle_cyclic' argument only accepts a single float value.",
        ):
            _ = simulation.displacement(phase_angle_cyclic=[0.1])

        with pytest.raises(
            ValueError,
            match="Sector selection with 'expand_cyclic' starts at 1.",
        ):
            _ = simulation.displacement(expand_cyclic=[0])

        displacement = simulation.displacement(phase_angle_cyclic=90)
        assert displacement
        displacement = simulation.displacement(phase_angle_cyclic=90.0)
        assert displacement

    def test_multi_stage(self, multi_stage_cyclic):
        simulation = post.ModalMechanicalSimulation(multi_stage_cyclic)

        displacement = simulation.displacement(expand_cyclic=False)
        assert "base_sector" in displacement.columns.names
        assert "stage" in displacement.columns.names
        assert len(displacement.mesh_index) == 3595

        displacement = simulation.displacement(expand_cyclic=True)
        assert "base_sector" not in displacement.columns.names
        assert "stage" not in displacement.columns.names
        assert len(displacement.mesh_index) == 26742

        with pytest.raises(
            ValueError,
            match="Sector selection with 'expand_cyclic' starts at 1.",
        ):
            _ = simulation.displacement(expand_cyclic=[[0, 1], 1])

        displacement = simulation.displacement(expand_cyclic=[1, 2])
        assert "base_sector" not in displacement.columns.names
        assert "stage" not in displacement.columns.names
        assert len(displacement.mesh_index) == 18717

        displacement = simulation.displacement(expand_cyclic=[[1, 2], 1])
        assert "base_sector" not in displacement.columns.names
        assert "stage" not in displacement.columns.names
        assert len(displacement.mesh_index) == 5644

        displacement = simulation.displacement(expand_cyclic=[[1, 2], [1, 2]])
        # print(displacement)
        assert "base_sector" not in displacement.columns.names
        assert "stage" not in displacement.columns.names
        assert len(displacement.mesh_index) == 6848

        with pytest.raises(
            ValueError, match="'expand_cyclic' only accepts lists of int values >= 1."
        ):
            _ = simulation.displacement(expand_cyclic=[[1, 2], [0.2, 2]])

        with pytest.raises(
            ValueError,
            match="'expand_cyclic' argument can only be a boolean or a list.",
        ):
            _ = simulation.displacement(expand_cyclic=1)

    def test_displacement(self, modal_simulation):
        # print(modal_simulation)
        result = modal_simulation.displacement(
            components=["X"],
            node_ids=[2, 3, 4],
            all_sets=True,
        )
        assert len(result._fc) == 45
        assert len(result._fc.get_time_scoping().ids) == 45

        result = modal_simulation.displacement(components=["X"], node_ids=[2, 3, 4])
        assert len(result._fc) == 1
        assert result._fc.get_time_scoping().ids == [1]
        field = result._fc[0]
        op = modal_simulation._model.operator("UX")
        time_scoping = dpf.time_freq_scoping_factory.scoping_by_set(
            1, server=modal_simulation._model._server
        )
        op.connect(0, time_scoping)
        mesh_scoping = dpf.mesh_scoping_factory.nodal_scoping(
            [2, 3, 4], server=modal_simulation._model._server
        )
        op.connect(1, mesh_scoping)
        field_ref = op.eval()[0]
        assert field.component_count == 1
        assert field.data.shape == (3,)
        assert np.allclose(field.data, field_ref.data)

    def test_reaction_force(self, allkindofcomplexity):
        modal_simulation = post.load_simulation(
            data_sources=allkindofcomplexity,
            simulation_type=AvailableSimulationTypes.modal_mechanical,
        )
        result = modal_simulation.reaction_force(set_ids=[1])
        assert len(result._fc) == 1
        assert result._fc.get_time_scoping().ids == [1]
        field = result._fc[0]
        op = modal_simulation._model.operator("RF")
        field_ref = op.eval()[0]
        assert field.component_count == 3
        assert np.allclose(field.data, field_ref.data)

    # @pytest.mark.skipif(
    #     not SERVERS_VERSION_GREATER_THAN_OR_EQUAL_TO_5_0,
    #     reason="Available starting DPF 5.0",
    # )
    # def test_element_nodal_forces(self, allkindofcomplexity):
    #     modal_simulation = post.load_simulation(
    #         data_sources=allkindofcomplexity,
    #         simulation_type=AvailableSimulationTypes.modal_mechanical,
    #     )
    #     result = modal_simulation.element_nodal_forces(set_ids=[1])
    #     assert len(result._fc) == 1
    #     assert result._fc.get_time_scoping().ids == [1]
    #     field = result._fc[0]
    #     op = modal_simulation._model.operator("ENF")
    #     op.inputs.bool_rotate_to_global.connect(False)
    #     field_ref = op.eval()[0]
    #     assert field.component_count == 3
    #     assert np.allclose(field.data, field_ref.data)
    #
    # @pytest.mark.skipif(
    #     not SERVERS_VERSION_GREATER_THAN_OR_EQUAL_TO_5_0,
    #     reason="Available starting DPF 5.0",
    # )
    # def test_element_nodal_forces_nodal(self, allkindofcomplexity):
    #     modal_simulation = post.load_simulation(
    #         data_sources=allkindofcomplexity,
    #         simulation_type=AvailableSimulationTypes.modal_mechanical,
    #     )
    #     result = modal_simulation.element_nodal_forces_nodal(set_ids=[1])
    #     assert len(result._fc) == 3
    #     assert result._fc.get_time_scoping().ids == [1]
    #     field = result._fc[0]
    #     op = modal_simulation._model.operator("ENF")
    #     op.inputs.bool_rotate_to_global.connect(False)
    #     op.connect(9, post.locations.nodal)
    #     field_ref = op.eval()[0]
    #     assert field.component_count == 3
    #     assert np.allclose(field.data, field_ref.data)
    #
    # @pytest.mark.skipif(
    #     not SERVERS_VERSION_GREATER_THAN_OR_EQUAL_TO_5_0,
    #     reason="Available starting DPF 5.0",
    # )
    # def test_element_nodal_forces_elemental(self, allkindofcomplexity):
    #     modal_simulation = post.load_simulation(
    #         data_sources=allkindofcomplexity,
    #         simulation_type=AvailableSimulationTypes.modal_mechanical,
    #     )
    #     result = modal_simulation.element_nodal_forces_elemental(set_ids=[1])
    #     assert len(result._fc) == 3
    #     assert result._fc.get_time_scoping().ids == [1]
    #     field = result._fc[0]
    #     op = modal_simulation._model.operator("ENF")
    #     op.inputs.bool_rotate_to_global.connect(False)
    #     op.connect(9, post.locations.elemental)
    #     field_ref = op.eval()[0]
    #     assert field.component_count == 3
    #     assert np.allclose(field.data, field_ref.data)

    def test_stress(self, modal_simulation):
        result = modal_simulation.stress(components=1, modes=[2])
        assert len(result._fc) == 1
        assert result._fc.get_time_scoping().ids == [2]
        field = result._fc[0]
        op = modal_simulation._model.operator("SX")
        time_scoping = dpf.time_freq_scoping_factory.scoping_by_set(
            2, server=modal_simulation._model._server
        )
        op.connect(0, time_scoping)
        op.connect(9, post.locations.elemental_nodal)
        field_ref = op.eval()[0]
        assert field.component_count == 1
        assert np.allclose(field.data, field_ref.data)

    def test_stress_elemental(self, modal_simulation):
        result = modal_simulation.stress_elemental(components=1, set_ids=[2])
        assert len(result._fc) == 2
        assert result._fc.get_time_scoping().ids == [2]
        field = result._fc[0]
        op = modal_simulation._model.operator("SX")
        time_scoping = dpf.time_freq_scoping_factory.scoping_by_set(
            2, server=modal_simulation._model._server
        )
        op.connect(0, time_scoping)
        op.connect(9, post.locations.elemental)
        field_ref = op.eval()[0]
        assert field.component_count == 1
        assert np.allclose(field.data, field_ref.data)

    def test_stress_nodal(self, modal_simulation):
        result = modal_simulation.stress_nodal(components=1, set_ids=[2])
        assert len(result._fc) == 2
        assert result._fc.get_time_scoping().ids == [2]
        field = result._fc[0]
        op = modal_simulation._model.operator("SX")
        time_scoping = dpf.time_freq_scoping_factory.scoping_by_set(
            2, server=modal_simulation._model._server
        )
        op.connect(0, time_scoping)
        op.connect(9, post.locations.nodal)
        field_ref = op.eval()[0]
        assert field.component_count == 1
        assert np.allclose(field.data, field_ref.data)

    def test_stress_principal(self, modal_simulation):
        result = modal_simulation.stress_principal(components=1, set_ids=[2])
        assert len(result._fc) == 1
        assert result._fc.get_time_scoping().ids == [2]
        field = result._fc[0]
        op = modal_simulation._model.operator("S1")
        time_scoping = dpf.time_freq_scoping_factory.scoping_by_set(
            2, server=modal_simulation._model._server
        )
        op.connect(0, time_scoping)
        op.connect(9, post.locations.elemental_nodal)
        field_ref = op.eval()[0]
        assert field.component_count == 1
        assert np.allclose(field.data, field_ref.data)

    def test_stress_principal_nodal(self, modal_simulation):
        result = modal_simulation.stress_principal_nodal(components=2, set_ids=[2])
        assert len(result._fc) == 2
        assert result._fc.get_time_scoping().ids == [2]
        field = result._fc[0]
        op = modal_simulation._model.operator("S2")
        time_scoping = dpf.time_freq_scoping_factory.scoping_by_set(
            2, server=modal_simulation._model._server
        )
        op.connect(0, time_scoping)
        op.connect(9, post.locations.nodal)
        field_ref = op.eval()[0]
        assert field.component_count == 1
        assert np.allclose(field.data, field_ref.data)

    def test_stress_principal_elemental(self, modal_simulation):
        result = modal_simulation.stress_principal_elemental(components=3, set_ids=[2])
        assert len(result._fc) == 2
        assert result._fc.get_time_scoping().ids == [2]
        field = result._fc[0]
        op = modal_simulation._model.operator("S3")
        time_scoping = dpf.time_freq_scoping_factory.scoping_by_set(
            2, server=modal_simulation._model._server
        )
        op.connect(0, time_scoping)
        op.connect(9, post.locations.elemental)
        field_ref = op.eval()[0]
        assert field.component_count == 1
        assert np.allclose(field.data, field_ref.data)

    def test_stress_eqv_von_mises(self, modal_simulation):
        result = modal_simulation.stress_eqv_von_mises(set_ids=[2])
        assert len(result._fc) == 1
        assert result._fc.get_time_scoping().ids == [2]
        field = result._fc[0]
        op = modal_simulation._model.operator("S_eqv")
        time_scoping = dpf.time_freq_scoping_factory.scoping_by_set(
            2, server=modal_simulation._model._server
        )
        op.connect(0, time_scoping)
        op.connect(9, post.locations.elemental_nodal)
        field_ref = op.eval()[0]
        assert field.component_count == 1
        assert np.allclose(field.data, field_ref.data)

    def test_stress_eqv_von_mises_elemental(self, modal_simulation):
        result = modal_simulation.stress_eqv_von_mises_elemental(set_ids=[2])
        assert len(result._fc) == 2
        assert result._fc.get_time_scoping().ids == [2]
        field = result._fc[0]
        op = modal_simulation._model.operator("S_eqv")
        time_scoping = dpf.time_freq_scoping_factory.scoping_by_set(
            2, server=modal_simulation._model._server
        )
        op.connect(0, time_scoping)
        op.connect(9, post.locations.elemental)
        field_ref = op.eval()[0]
        assert field.component_count == 1
        assert np.allclose(field.data, field_ref.data)

    def test_stress_eqv_von_mises_nodal(self, modal_simulation):
        result = modal_simulation.stress_eqv_von_mises_nodal(set_ids=[2])
        assert len(result._fc) == 2
        assert result._fc.get_time_scoping().ids == [2]
        field = result._fc[0]
        op = modal_simulation._model.operator("S_eqv")
        time_scoping = dpf.time_freq_scoping_factory.scoping_by_set(
            2, server=modal_simulation._model._server
        )
        op.connect(0, time_scoping)
        op.connect(9, post.locations.nodal)
        field_ref = op.eval()[0]
        assert field.component_count == 1
        assert np.allclose(field.data, field_ref.data)

    def test_elemental_volume(self, modal_simulation):
        result = modal_simulation.elemental_volume(set_ids=[2])
        assert len(result._fc) == 1
        assert result._fc.get_time_scoping().ids == [2]
        field = result._fc[0]
        op = modal_simulation._model.operator("ENG_VOL")
        field_ref = op.eval()[0]
        # print(field_ref)
        assert field.component_count == 1
        assert np.allclose(field.data, field_ref.data)

    def test_elastic_strain(self, modal_simulation):
        result = modal_simulation.elastic_strain(components=1, modes=2)
        assert len(result._fc) == 1
        assert result._fc.get_time_scoping().ids == [2]
        field = result._fc[0]
        op = modal_simulation._model.operator("EPELX")
        time_scoping = dpf.time_freq_scoping_factory.scoping_by_set(
            2, server=modal_simulation._model._server
        )
        op.connect(0, time_scoping)
        op.connect(9, post.locations.elemental_nodal)
        field_ref = op.eval()[0]
        assert field.component_count == 1
        assert np.allclose(field.data, field_ref.data)

    def test_elastic_strain_elemental(self, modal_simulation):
        result = modal_simulation.elastic_strain_elemental(components=1, set_ids=[2])
        assert len(result._fc) == 2
        assert result._fc.get_time_scoping().ids == [2]
        field = result._fc[0]
        op = modal_simulation._model.operator("EPELX")
        time_scoping = dpf.time_freq_scoping_factory.scoping_by_set(
            2, server=modal_simulation._model._server
        )
        op.connect(0, time_scoping)
        op.connect(9, post.locations.elemental)
        field_ref = op.eval()[0]
        assert field.component_count == 1
        assert np.allclose(field.data, field_ref.data)

    def test_elastic_strain_nodal(self, modal_simulation):
        result = modal_simulation.elastic_strain_nodal(components=1, set_ids=[2])
        assert len(result._fc) == 2
        assert result._fc.get_time_scoping().ids == [2]
        field = result._fc[0]
        op = modal_simulation._model.operator("EPELX")
        time_scoping = dpf.time_freq_scoping_factory.scoping_by_set(
            2, server=modal_simulation._model._server
        )
        op.connect(0, time_scoping)
        op.connect(9, post.locations.nodal)
        field_ref = op.eval()[0]
        assert field.component_count == 1
        assert np.allclose(field.data, field_ref.data)

    def test_elastic_strain_principal(self, modal_simulation):
        result = modal_simulation.elastic_strain_principal(components=1, set_ids=[2])
        assert len(result._fc) == 1
        assert result._fc.get_time_scoping().ids == [2]
        field = result._fc[0]
        op = modal_simulation._model.operator("EPEL")
        time_scoping = dpf.time_freq_scoping_factory.scoping_by_set(
            2, server=modal_simulation._model._server
        )
        op.connect(0, time_scoping)
        op.connect(9, post.locations.elemental_nodal)
        principal_op = modal_simulation._model.operator(name="invariants_fc")
        principal_op.connect(0, op.outputs.fields_container)
        field_ref = principal_op.outputs.fields_eig_1()[0]
        assert field.component_count == 1
        assert np.allclose(field.data, field_ref.data)

    def test_elastic_strain_principal_nodal(self, modal_simulation):
        result = modal_simulation.elastic_strain_principal_nodal(
            components=2, set_ids=[2]
        )
        assert len(result._fc) == 2
        assert result._fc.get_time_scoping().ids == [2]
        field = result._fc[0]
        op = modal_simulation._model.operator("EPEL")
        time_scoping = dpf.time_freq_scoping_factory.scoping_by_set(
            2, server=modal_simulation._model._server
        )
        op.connect(0, time_scoping)
        op.connect(9, post.locations.nodal)
        principal_op = modal_simulation._model.operator(name="invariants_fc")
        principal_op.connect(0, op.outputs.fields_container)
        field_ref = principal_op.outputs.fields_eig_2()[0]
        assert field.component_count == 1
        assert np.allclose(field.data, field_ref.data)

    def test_elastic_strain_principal_elemental(self, modal_simulation):
        result = modal_simulation.elastic_strain_principal_elemental(
            components=3, set_ids=[2]
        )
        assert len(result._fc) == 2
        assert result._fc.get_time_scoping().ids == [2]
        field = result._fc[0]
        op = modal_simulation._model.operator("EPEL")
        time_scoping = dpf.time_freq_scoping_factory.scoping_by_set(
            2, server=modal_simulation._model._server
        )
        op.connect(0, time_scoping)
        op.connect(9, post.locations.elemental)
        principal_op = modal_simulation._model.operator(name="invariants_fc")
        principal_op.connect(0, op.outputs.fields_container)
        field_ref = principal_op.outputs.fields_eig_3()[0]
        assert field.component_count == 1
        assert np.allclose(field.data, field_ref.data)

    def test_elastic_strain_eqv_von_mises(self, modal_simulation):
        result = modal_simulation.elastic_strain_eqv_von_mises(set_ids=[1])
        assert len(result._fc) == 1
        assert result._fc.get_time_scoping().ids == [1]
        field = result._fc[0]
        op = modal_simulation._model.operator("EPEL")
        time_scoping = dpf.time_freq_scoping_factory.scoping_by_set(
            1, server=modal_simulation._model._server
        )
        op.connect(0, time_scoping)
        op.connect(9, post.locations.elemental_nodal)
        equivalent_op = modal_simulation._model.operator(name="eqv_fc")
        equivalent_op.connect(0, op.outputs.fields_container)
        field_ref = equivalent_op.outputs.fields_container()[0]
        assert field.component_count == 1
        assert np.allclose(field.data, field_ref.data)

    def test_elastic_strain_eqv_von_mises_nodal(self, modal_simulation):
        result = modal_simulation.elastic_strain_eqv_von_mises_nodal(set_ids=[1])
        assert len(result._fc) == 2
        assert result._fc.get_time_scoping().ids == [1]
        field = result._fc[0]
        op = modal_simulation._model.operator("EPEL")
        time_scoping = dpf.time_freq_scoping_factory.scoping_by_set(
            1, server=modal_simulation._model._server
        )
        op.connect(0, time_scoping)
        op.connect(9, post.locations.elemental_nodal)
        equivalent_op = modal_simulation._model.operator(name="eqv_fc")
        equivalent_op.connect(0, op.outputs.fields_container)
        average_op = modal_simulation._model.operator(name="to_nodal_fc")
        average_op.connect(0, equivalent_op.outputs.fields_container)
        field_ref = average_op.outputs.fields_container()[0]
        assert field.component_count == 1
        assert np.allclose(field.data, field_ref.data)

    def test_elastic_strain_eqv_von_mises_elemental(self, modal_simulation):
        result = modal_simulation.elastic_strain_eqv_von_mises_elemental(set_ids=[1])
        assert len(result._fc) == 2
        assert result._fc.get_time_scoping().ids == [1]
        field = result._fc[0]
        op = modal_simulation._model.operator("EPEL")
        time_scoping = dpf.time_freq_scoping_factory.scoping_by_set(
            1, server=modal_simulation._model._server
        )
        op.connect(0, time_scoping)
        op.connect(9, post.locations.elemental_nodal)
        equivalent_op = modal_simulation._model.operator(name="eqv_fc")
        equivalent_op.connect(0, op.outputs.fields_container)
        average_op = modal_simulation._model.operator(name="to_elemental_fc")
        average_op.connect(0, equivalent_op.outputs.fields_container)
        field_ref = average_op.outputs.fields_container()[0]
        assert field.component_count == 1
        assert np.allclose(field.data, field_ref.data)

    def test_disp_external_layer(
        self, frame_modal_simulation: post.ModalMechanicalSimulation
    ):
        result = frame_modal_simulation.displacement(set_ids=[1], external_layer=True)
        result_all = frame_modal_simulation.displacement(
            set_ids=[1], external_layer=False
        )
        assert len(result.index.mesh_index) == 5886
        assert len(result.index.mesh_index) == len(result_all.index.mesh_index)
        assert np.allclose(
            result.max(axis="node_ids").array, [0.05656421, 9.59989137, 1.08656671]
        )
        result = frame_modal_simulation.displacement(
            set_ids=[1], external_layer=[1, 2, 3]
        )
        assert len(result.index.mesh_index) == 21
        assert np.allclose(
            result.max(axis="node_ids").array, [-0.77876072, 7.08211902, 0.05292333]
        )

    def test_stress_external_layer(
        self, frame_modal_simulation: post.ModalMechanicalSimulation
    ):
        result = frame_modal_simulation.stress_elemental(
            all_sets=True, external_layer=True
        )
        assert len(result.index.mesh_index) == 2842
        assert len(result.columns.set_ids) == 6
        assert np.allclose(
            result.select(set_ids=[3]).max(axis="element_ids").array,
            [
                [
                    464.27737236,
                    627.19576979,
                    1661.52572632,
                    285.47153473,
                    682.4336586,
                    501.27880096,
                ]
            ],
        )
        result = frame_modal_simulation.stress_elemental(
            set_ids=[1], external_layer=[1, 2, 3]
        )
        assert len(result.index.mesh_index) == 3
        assert len(result.columns.set_ids) == 1
        assert np.allclose(
            result.max(axis="element_ids").array,
            [
                [
                    -6.46462837,
                    1.80925381,
                    107.2106514,
                    2.10453892,
                    9.44412744,
                    -2.84251213,
                ]
            ],
        )
        result = frame_modal_simulation.stress_eqv_von_mises_nodal(
            set_ids=[1], external_layer=[1, 2, 3]
        )
        assert len(result.index.mesh_index) == 21
        assert len(result.columns.set_ids) == 1
        assert np.allclose(result.max(axis="node_ids").array, [280.45842315])

    def test_stress_external_layer2(
        self, frame_modal_simulation: post.ModalMechanicalSimulation
    ):
        result = frame_modal_simulation.stress_eqv_von_mises_nodal(
            set_ids=[1], external_layer=True
        )
        assert len(result.index.mesh_index) == 5886
        assert len(result.columns.set_ids) == 1
        assert np.allclose(result.max(axis="node_ids").array, [1285.17926915])

    def test_strain_external_layer(
        self, frame_modal_simulation: post.ModalMechanicalSimulation
    ):
        result = frame_modal_simulation.stress_principal_elemental(
            all_sets=True, external_layer=True
        )
        assert len(result.index.mesh_index) == 2842
        assert len(result.columns.set_ids) == 6
        assert np.allclose(
            result.select(set_ids=[1]).max(axis="element_ids").array, [1282.65478454]
        )
        result = frame_modal_simulation.stress_principal_elemental(
            set_ids=[1], external_layer=[1, 2, 3]
        )
        assert len(result.index.mesh_index) == 3
        assert len(result.columns.set_ids) == 1
        assert np.allclose(result.max(axis="element_ids").array, [123.69229739])
        result = frame_modal_simulation.elastic_strain_eqv_von_mises_nodal(
            set_ids=[1], external_layer=[1, 2, 3]
        )
        assert len(result.index.mesh_index) == 21
        assert len(result.columns.set_ids) == 1
        assert np.allclose(result.max(axis="node_ids").array, [0.00149252])

    def test_strain_external_layer2(
        self, frame_modal_simulation: post.ModalMechanicalSimulation
    ):
        result = frame_modal_simulation.elastic_strain_eqv_von_mises_nodal(
            set_ids=[1], external_layer=True
        )
        assert len(result.index.mesh_index) == 5886
        assert len(result.columns.set_ids) == 1
        assert np.allclose(result.max(axis="node_ids").array, [0.00684776])
        result = frame_modal_simulation.elastic_strain_principal_nodal(
            set_ids=[1], external_layer=[1, 2, 3]
        )
        assert len(result.index.mesh_index) == 21
        assert len(result.columns.set_ids) == 1
        assert np.allclose(result.max(axis="node_ids").array, [0.00131161])

    def test_strain_external_layer3(
        self, frame_modal_simulation: post.ModalMechanicalSimulation
    ):
        result = frame_modal_simulation.elastic_strain_eqv_von_mises_elemental(
            set_ids=[1], external_layer=True
        )
        assert len(result.index.mesh_index) == 2842
        assert len(result.columns.set_ids) == 1
        assert np.allclose(result.max(axis="element_ids").array, [0.00620539])

    def test_disp_skin(self, frame_modal_simulation: post.ModalMechanicalSimulation):
        result = frame_modal_simulation.displacement(set_ids=[1], skin=True)
        result_all = frame_modal_simulation.displacement(set_ids=[1], skin=False)
        if SERVERS_VERSION_GREATER_THAN_OR_EQUAL_TO_7_1:
            assert len(result.index.mesh_index) == 4068
        else:
            assert len(result.index.mesh_index) == 5828
        assert np.allclose(
            result.max(axis="node_ids").array, [0.05656421, 9.59989137, 1.08656671]
        )
        result = frame_modal_simulation.displacement(set_ids=[1], skin=[1, 2, 3])
        assert len(result.index.mesh_index) == 21
        assert np.allclose(
            result.max(axis="node_ids").array, [-0.77876072, 7.08211902, 0.05292333]
        )

    def test_stress_skin(self, frame_modal_simulation: post.ModalMechanicalSimulation):
        if frame_modal_simulation._model._server.meet_version("7.1"):
            result = frame_modal_simulation.stress_elemental(all_sets=True, skin=True)
            assert len(result.index.mesh_index) == 2048
            assert len(result.columns.set_ids) == 6
        elif frame_modal_simulation._model._server.meet_version("6.2"):
            result = frame_modal_simulation.stress_elemental(all_sets=True, skin=True)
            assert len(result.index.mesh_index) == 11146
            assert len(result.columns.set_ids) == 6
        result = frame_modal_simulation.stress_elemental(
            set_ids=[1], skin=list(range(1, 100))
        )
        assert len(result.columns.set_ids) == 1
        if SERVERS_VERSION_GREATER_THAN_OR_EQUAL_TO_8_0:
            assert len(result.index.mesh_index) == 132
            assert np.allclose(
                result.max(axis="element_ids").array,
                [
                    [
                        88.09000492095947,
                        426.211181640625,
                        747.8219401041666,
                        30.50066868464152,
                        412.8089192708333,
                        109.25983428955078,
                    ]
                ],
            )
        elif SERVERS_VERSION_GREATER_THAN_OR_EQUAL_TO_7_1:
            assert len(result.index.mesh_index) == 36
            assert np.allclose(
                result.max(axis="element_ids").array,
                [
                    [
                        36.52192259,
                        58.73246002,
                        371.72294617,
                        12.80614456,
                        134.60557556,
                        38.0447108,
                    ]
                ],
            )
        else:
            assert len(result.index.mesh_index) == 110
            assert np.allclose(
                result.max(axis="element_ids").array,
                [
                    [
                        36.52192259,
                        58.73246002,
                        371.72294617,
                        25.97949378,
                        139.83338165,
                        69.25232569,
                    ]
                ],
            )

    def test_stress_skin2(self, frame_modal_simulation: post.ModalMechanicalSimulation):
        result = frame_modal_simulation.stress_eqv_von_mises_nodal(
            set_ids=[1], skin=frame_modal_simulation.mesh.element_ids
        )
        if SERVERS_VERSION_GREATER_THAN_OR_EQUAL_TO_7_1:
            assert len(result.index.mesh_index) == 4068
            assert np.allclose(result.max(axis="node_ids").array, [1295.83764693])
        else:
            assert len(result.index.mesh_index) == 5828
            assert np.allclose(result.max(axis="node_ids").array, [1285.17926915])
        assert len(result.columns.set_ids) == 1
        result = frame_modal_simulation.stress_eqv_von_mises_nodal(
            set_ids=[1], skin=True
        )
        if SERVERS_VERSION_GREATER_THAN_OR_EQUAL_TO_7_1:
            assert len(result.index.mesh_index) == 4068
        else:
            assert len(result.index.mesh_index) == 5828
        assert len(result.columns.set_ids) == 1

    def test_strain_skin(self, frame_modal_simulation: post.ModalMechanicalSimulation):
        if frame_modal_simulation._model._server.meet_version("7.1"):
            result = frame_modal_simulation.stress_principal_elemental(
                all_sets=True, skin=True
            )
            assert len(result.index.mesh_index) == 2048
            assert len(result.columns.set_ids) == 6
            assert np.allclose(
                result.select(set_ids=[1]).max(axis="element_ids").array,
                [1339.75343629],
            )
        elif frame_modal_simulation._model._server.meet_version("6.2"):
            result = frame_modal_simulation.stress_principal_elemental(
                all_sets=True, skin=True
            )
            assert len(result.index.mesh_index) == 11146
            assert len(result.columns.set_ids) == 6
            assert np.allclose(
                result.select(set_ids=[1]).max(axis="element_ids").array,
                [1602.16293782],
            )
        result = frame_modal_simulation.stress_principal_elemental(
            set_ids=[1], skin=list(range(1, 100))
        )
        if SERVERS_VERSION_GREATER_THAN_OR_EQUAL_TO_8_0:
            assert len(result.index.mesh_index) == 132
        elif SERVERS_VERSION_GREATER_THAN_OR_EQUAL_TO_7_1:
            assert len(result.index.mesh_index) == 36
        else:
            assert len(result.index.mesh_index) == 110
        assert len(result.columns.set_ids) == 1

    def test_strain_skin2(self, frame_modal_simulation: post.ModalMechanicalSimulation):
        result = frame_modal_simulation.elastic_strain_eqv_von_mises_nodal(
            set_ids=[1], skin=frame_modal_simulation.mesh.element_ids
        )
        if SERVERS_VERSION_GREATER_THAN_OR_EQUAL_TO_7_1:
            assert len(result.index.mesh_index) == 4068
            assert np.allclose(result.max(axis="node_ids").array, [0.00695066])
        else:
            assert len(result.index.mesh_index) == 5828
            assert np.allclose(result.max(axis="node_ids").array, [0.00684776])
        assert len(result.columns.set_ids) == 1

    def test_strain_skin3(self, frame_modal_simulation: post.ModalMechanicalSimulation):
        result = frame_modal_simulation.elastic_strain_eqv_von_mises_nodal(
            set_ids=[1], skin=True
        )
        if SERVERS_VERSION_GREATER_THAN_OR_EQUAL_TO_7_1:
            assert len(result.index.mesh_index) == 4068
        else:
            assert len(result.index.mesh_index) == 5828
        assert len(result.columns.set_ids) == 1
        result = frame_modal_simulation.elastic_strain_principal_nodal(
            set_ids=[1], skin=frame_modal_simulation.mesh.element_ids
        )
        if SERVERS_VERSION_GREATER_THAN_OR_EQUAL_TO_7_1:
            assert len(result.index.mesh_index) == 4068
        else:
            assert len(result.index.mesh_index) == 5828
        assert len(result.columns.set_ids) == 1
        result = frame_modal_simulation.elastic_strain_eqv_von_mises_elemental(
            set_ids=[1], skin=True
        )
        if SERVERS_VERSION_GREATER_THAN_OR_EQUAL_TO_7_1:
            assert len(result.index.mesh_index) == 2048
        else:
            assert len(result.index.mesh_index) == 11146
        assert len(result.columns.set_ids) == 1


class TestHarmonicMechanicalSimulation:
    def test_cyclic(self, simple_cyclic):
        simulation = post.HarmonicMechanicalSimulation(simple_cyclic)
        result = simulation.displacement(expand_cyclic=False)
        # print(result)
        assert "base_sector" in result.columns.names
        result = simulation.displacement(expand_cyclic=True)
        # print(result)
        assert "base_sector" not in result.columns.names

    def test_multi_stage(self, multi_stage_cyclic):
        simulation = post.HarmonicMechanicalSimulation(multi_stage_cyclic)
        result = simulation.displacement(expand_cyclic=False)
        # print(result)
        assert "base_sector" in result.columns.names
        assert "stage" in result.columns.names
        result = simulation.displacement(expand_cyclic=True)
        # print(result)
        assert "base_sector" not in result.columns.names
        assert "stage" not in result.columns.names

    @pytest.mark.skipif(
        not SERVERS_VERSION_GREATER_THAN_OR_EQUAL_TO_4_0,
        reason="Available starting DPF 4.0",
    )
    def test_with_grpc_server(self, complex_model, grpc_server):
        simulation = post.HarmonicMechanicalSimulation(
            complex_model, server=grpc_server
        )
        assert simulation._model._server != dpf.SERVER
        _ = simulation.displacement()
        _ = simulation.displacement(skin=True)

    def test_displacement(self, harmonic_simulation):
        # print(harmonic_simulation)

        result = harmonic_simulation.displacement(components=["X"], node_ids=[2, 3, 4])
        assert len(result._fc) == 2
        assert result._fc.get_time_scoping().ids == [1]
        field = result._fc[0]
        op = harmonic_simulation._model.operator("UX")
        time_scoping = dpf.time_freq_scoping_factory.scoping_by_set(
            1, server=harmonic_simulation._model._server
        )
        op.connect(0, time_scoping)
        mesh_scoping = dpf.mesh_scoping_factory.nodal_scoping(
            [2, 3, 4], server=harmonic_simulation._model._server
        )
        op.connect(1, mesh_scoping)
        field_ref = op.eval()[0]
        assert field.component_count == 1
        assert field.data.shape == (3,)
        assert np.allclose(field.data, field_ref.data)

    # def test_amplitude(self, harmonic_simulation):
    #     result = harmonic_simulation.displacement(
    #         components=["X"], node_ids=[2, 3, 4], amplitude=True
    #     )
    #     assert len(result._fc) == 1
    #     assert result._fc.get_time_scoping().ids == [1]
    #     field = result._fc[0]
    #
    #     op = harmonic_simulation._model.operator("UX")
    #     time_scoping = dpf.time_freq_scoping_factory.scoping_by_set(
    #         1, server=harmonic_simulation._model._server
    #     )
    #     op.connect(0, time_scoping)
    #     mesh_scoping = dpf.mesh_scoping_factory.nodal_scoping(
    #         [2, 3, 4], server=harmonic_simulation._model._server
    #     )
    #     op.connect(1, mesh_scoping)
    #     amplitude_op = harmonic_simulation._model.operator("amplitude_fc")
    #     amplitude_op.connect(0, op.outputs.fields_container)
    #     field_ref = amplitude_op.eval()[0]
    #
    #     assert field.component_count == 1
    #     assert field.data.shape == (3,)
    #     assert np.allclose(field.data, field_ref.data)

    # def test_velocity(self, harmonic_simulation):
    #     print(harmonic_simulation)
    #
    #     result = harmonic_simulation.velocity(components=["X"], node_ids=[2, 3, 4])
    #     assert len(result._fc) == 2
    #     assert result._fc.get_time_scoping().ids == [1]
    #     field = result._fc[0]
    #     op = harmonic_simulation._model.operator("VX")
    #     time_scoping = dpf.time_freq_scoping_factory.scoping_by_set(
    #         1, server=harmonic_simulation._model._server
    #     )
    #     op.connect(0, time_scoping)
    #     mesh_scoping = dpf.mesh_scoping_factory.nodal_scoping(
    #         [2, 3, 4], server=harmonic_simulation._model._server
    #     )
    #     op.connect(1, mesh_scoping)
    #     field_ref = op.eval()[0]
    #     assert field.component_count == 1
    #     assert field.data.shape == (3,)
    #     assert np.allclose(field.data, field_ref.data)
    #
    # def test_acceleration(self, harmonic_simulation):
    #     print(harmonic_simulation)
    #
    #     result = harmonic_simulation.acceleration(components=["X"], node_ids=[2, 3, 4])
    #     assert len(result._fc) == 2
    #     assert result._fc.get_time_scoping().ids == [1]
    #     field = result._fc[0]
    #     op = harmonic_simulation._model.operator("AX")
    #     time_scoping = dpf.time_freq_scoping_factory.scoping_by_set(
    #         1, server=harmonic_simulation._model._server
    #     )
    #     op.connect(0, time_scoping)
    #     mesh_scoping = dpf.mesh_scoping_factory.nodal_scoping(
    #         [2, 3, 4], server=harmonic_simulation._model._server
    #     )
    #     op.connect(1, mesh_scoping)
    #     field_ref = op.eval()[0]
    #     assert field.component_count == 1
    #     assert field.data.shape == (3,)
    #     assert np.allclose(field.data, field_ref.data)

    def test_reaction_force(self, allkindofcomplexity):
        harmonic_simulation = post.load_simulation(
            data_sources=allkindofcomplexity,
            simulation_type=AvailableSimulationTypes.harmonic_mechanical,
        )
        result = harmonic_simulation.reaction_force(set_ids=[1])
        assert len(result._fc) == 1
        assert result._fc.get_time_scoping().ids == [1]
        field = result._fc[0]
        op = harmonic_simulation._model.operator("RF")
        field_ref = op.eval()[0]
        assert field.component_count == 3
        assert np.allclose(field.data, field_ref.data)

    # @pytest.mark.skipif(
    #     not SERVERS_VERSION_GREATER_THAN_OR_EQUAL_TO_5_0,
    #     reason="Available starting DPF 5.0",
    # )
    # def test_element_nodal_forces(self, allkindofcomplexity):
    #     harmonic_simulation = post.load_simulation(
    #         data_sources=allkindofcomplexity,
    #         simulation_type=AvailableSimulationTypes.harmonic_mechanical,
    #     )
    #     result = harmonic_simulation.element_nodal_forces(set_ids=[1])
    #     assert len(result._fc) == 1
    #     assert result._fc.get_time_scoping().ids == [1]
    #     field = result._fc[0]
    #     op = harmonic_simulation._model.operator("ENF")
    #     op.inputs.bool_rotate_to_global.connect(False)
    #     field_ref = op.eval()[0]
    #     assert field.component_count == 3
    #     assert np.allclose(field.data, field_ref.data)
    #
    # @pytest.mark.skipif(
    #     not SERVERS_VERSION_GREATER_THAN_OR_EQUAL_TO_5_0,
    #     reason="Available starting DPF 5.0",
    # )
    # def test_element_nodal_forces_nodal(self, allkindofcomplexity):
    #     harmonic_simulation = post.load_simulation(
    #         data_sources=allkindofcomplexity,
    #         simulation_type=AvailableSimulationTypes.harmonic_mechanical,
    #     )
    #     result = harmonic_simulation.element_nodal_forces_nodal(set_ids=[1])
    #     assert len(result._fc) == 3
    #     assert result._fc.get_time_scoping().ids == [1]
    #     field = result._fc[0]
    #     op = harmonic_simulation._model.operator("ENF")
    #     op.inputs.bool_rotate_to_global.connect(False)
    #     op.connect(9, post.locations.nodal)
    #     field_ref = op.eval()[0]
    #     assert field.component_count == 3
    #     assert np.allclose(field.data, field_ref.data)
    #
    # @pytest.mark.skipif(
    #     not SERVERS_VERSION_GREATER_THAN_OR_EQUAL_TO_5_0,
    #     reason="Available starting DPF 5.0",
    # )
    # def test_element_nodal_forces_elemental(self, allkindofcomplexity):
    #     harmonic_simulation = post.load_simulation(
    #         data_sources=allkindofcomplexity,
    #         simulation_type=AvailableSimulationTypes.harmonic_mechanical,
    #     )
    #     result = harmonic_simulation.element_nodal_forces_elemental(set_ids=[1])
    #     assert len(result._fc) == 3
    #     assert result._fc.get_time_scoping().ids == [1]
    #     field = result._fc[0]
    #     op = harmonic_simulation._model.operator("ENF")
    #     op.inputs.bool_rotate_to_global.connect(False)
    #     op.connect(9, post.locations.elemental)
    #     field_ref = op.eval()[0]
    #     assert field.component_count == 3
    #     assert np.allclose(field.data, field_ref.data)

    def test_stress(self, harmonic_simulation):
        # print(harmonic_simulation)
        result = harmonic_simulation.stress(components=1, set_ids=[1])
        assert len(result._fc) == 2
        assert result._fc.get_time_scoping().ids == [1]
        field = result._fc[0]
        op = harmonic_simulation._model.operator("SX")
        time_scoping = dpf.time_freq_scoping_factory.scoping_by_set(
            1, server=harmonic_simulation._model._server
        )
        op.connect(0, time_scoping)
        op.connect(9, post.locations.elemental_nodal)
        field_ref = op.eval()[0]
        assert field.component_count == 1
        assert np.allclose(field.data, field_ref.data)

    def test_stress_elemental(self, harmonic_simulation):
        result = harmonic_simulation.stress_elemental(components=1, set_ids=[1])
        assert len(result._fc) == 2
        assert result._fc.get_time_scoping().ids == [1]
        field = result._fc[0]
        op = harmonic_simulation._model.operator("SX")
        time_scoping = dpf.time_freq_scoping_factory.scoping_by_set(
            1, server=harmonic_simulation._model._server
        )
        op.connect(0, time_scoping)
        op.connect(9, post.locations.elemental)
        field_ref = op.eval()[0]
        assert field.component_count == 1
        assert np.allclose(field.data, field_ref.data)

    def test_stress_nodal(self, harmonic_simulation):
        result = harmonic_simulation.stress_nodal(components=1, set_ids=[1])
        assert len(result._fc) == 2
        assert result._fc.get_time_scoping().ids == [1]
        field = result._fc[0]
        op = harmonic_simulation._model.operator("SX")
        time_scoping = dpf.time_freq_scoping_factory.scoping_by_set(
            1, server=harmonic_simulation._model._server
        )
        op.connect(0, time_scoping)
        op.connect(9, post.locations.nodal)
        field_ref = op.eval()[0]
        assert field.component_count == 1
        assert np.allclose(field.data, field_ref.data)

    def test_stress_principal(self, harmonic_simulation):
        result = harmonic_simulation.stress_principal(components=1, set_ids=[1])
        assert len(result._fc) == 2
        assert result._fc.get_time_scoping().ids == [1]
        field = result._fc[0]
        op = harmonic_simulation._model.operator("S1")
        time_scoping = dpf.time_freq_scoping_factory.scoping_by_set(
            1, server=harmonic_simulation._model._server
        )
        op.connect(0, time_scoping)
        op.connect(9, post.locations.elemental_nodal)
        field_ref = op.eval()[0]
        assert field.component_count == 1
        assert np.allclose(field.data, field_ref.data)

    def test_stress_principal_nodal(self, harmonic_simulation):
        result = harmonic_simulation.stress_principal_nodal(components=2, set_ids=[1])
        assert len(result._fc) == 2
        assert result._fc.get_time_scoping().ids == [1]
        field = result._fc[0]
        op = harmonic_simulation._model.operator("S2")
        time_scoping = dpf.time_freq_scoping_factory.scoping_by_set(
            1, server=harmonic_simulation._model._server
        )
        op.connect(0, time_scoping)
        op.connect(9, post.locations.nodal)
        field_ref = op.eval()[0]
        assert field.component_count == 1
        assert np.allclose(field.data, field_ref.data)

    def test_stress_principal_elemental(self, harmonic_simulation):
        result = harmonic_simulation.stress_principal_elemental(
            components=3, set_ids=[1]
        )
        assert len(result._fc) == 2
        assert result._fc.get_time_scoping().ids == [1]
        field = result._fc[0]
        op = harmonic_simulation._model.operator("S3")
        time_scoping = dpf.time_freq_scoping_factory.scoping_by_set(
            1, server=harmonic_simulation._model._server
        )
        op.connect(0, time_scoping)
        op.connect(9, post.locations.elemental)
        field_ref = op.eval()[0]
        assert field.component_count == 1
        assert np.allclose(field.data, field_ref.data)

    def test_stress_eqv_von_mises(self, harmonic_simulation):
        result = harmonic_simulation.stress_eqv_von_mises(set_ids=[1])
        assert len(result._fc) == 2
        assert result._fc.get_time_scoping().ids == [1]
        field = result._fc[0]
        op = harmonic_simulation._model.operator("S_eqv")
        time_scoping = dpf.time_freq_scoping_factory.scoping_by_set(
            1, server=harmonic_simulation._model._server
        )
        op.connect(0, time_scoping)
        op.connect(9, post.locations.elemental_nodal)
        field_ref = op.eval()[0]
        assert field.component_count == 1
        assert np.allclose(field.data, field_ref.data)

    def test_stress_eqv_von_mises_elemental(self, harmonic_simulation):
        result = harmonic_simulation.stress_eqv_von_mises_elemental(set_ids=[1])
        assert len(result._fc) == 2
        assert result._fc.get_time_scoping().ids == [1]
        field = result._fc[0]
        op = harmonic_simulation._model.operator("S_eqv")
        time_scoping = dpf.time_freq_scoping_factory.scoping_by_set(
            1, server=harmonic_simulation._model._server
        )
        op.connect(0, time_scoping)
        op.connect(9, post.locations.elemental)
        field_ref = op.eval()[0]
        assert field.component_count == 1
        assert np.allclose(field.data, field_ref.data)

    def test_stress_eqv_von_mises_nodal(self, harmonic_simulation):
        result = harmonic_simulation.stress_eqv_von_mises_nodal(set_ids=[1])
        assert len(result._fc) == 2
        assert result._fc.get_time_scoping().ids == [1]
        field = result._fc[0]
        op = harmonic_simulation._model.operator("S_eqv")
        time_scoping = dpf.time_freq_scoping_factory.scoping_by_set(
            1, server=harmonic_simulation._model._server
        )
        op.connect(0, time_scoping)
        op.connect(9, post.locations.nodal)
        field_ref = op.eval()[0]
        assert field.component_count == 1
        assert np.allclose(field.data, field_ref.data)

    def test_elemental_volume(self, harmonic_simulation):
        result = harmonic_simulation.elemental_volume(set_ids=[1])
        assert len(result._fc) == 2
        assert result._fc.get_time_scoping().ids == [1]
        field = result._fc[0]
        op = harmonic_simulation._model.operator("ENG_VOL")
        field_ref = op.eval()[0]
        # print(field_ref)
        assert field.component_count == 1
        assert np.allclose(field.data, field_ref.data)

    def test_elastic_strain(self, harmonic_simulation):
        result = harmonic_simulation.elastic_strain(components=1, set_ids=1)
        assert len(result._fc) == 2
        assert result._fc.get_time_scoping().ids == [1]
        field = result._fc[0]
        op = harmonic_simulation._model.operator("EPELX")
        time_scoping = dpf.time_freq_scoping_factory.scoping_by_set(
            1, server=harmonic_simulation._model._server
        )
        op.connect(0, time_scoping)
        op.connect(9, post.locations.elemental_nodal)
        field_ref = op.eval()[0]
        assert field.component_count == 1
        assert np.allclose(field.data, field_ref.data)

    def test_elastic_strain_elemental(self, harmonic_simulation):
        result = harmonic_simulation.elastic_strain_elemental(components=1, set_ids=[1])
        assert len(result._fc) == 2
        assert result._fc.get_time_scoping().ids == [1]
        field = result._fc[0]
        op = harmonic_simulation._model.operator("EPELX")
        time_scoping = dpf.time_freq_scoping_factory.scoping_by_set(
            1, server=harmonic_simulation._model._server
        )
        op.connect(0, time_scoping)
        op.connect(9, post.locations.elemental)
        field_ref = op.eval()[0]
        assert field.component_count == 1
        assert np.allclose(field.data, field_ref.data)

    def test_elastic_strain_nodal(self, harmonic_simulation):
        result = harmonic_simulation.elastic_strain_nodal(components=1, set_ids=[1])
        assert len(result._fc) == 2
        assert result._fc.get_time_scoping().ids == [1]
        field = result._fc[0]
        op = harmonic_simulation._model.operator("EPELX")
        time_scoping = dpf.time_freq_scoping_factory.scoping_by_set(
            1, server=harmonic_simulation._model._server
        )
        op.connect(0, time_scoping)
        op.connect(9, post.locations.nodal)
        field_ref = op.eval()[0]
        assert field.component_count == 1
        assert np.allclose(field.data, field_ref.data)

    def test_elastic_strain_principal(self, harmonic_simulation):
        result = harmonic_simulation.elastic_strain_principal(components=1, set_ids=[1])
        assert len(result._fc) == 2
        assert result._fc.get_time_scoping().ids == [1]
        field = result._fc[0]
        op = harmonic_simulation._model.operator("EPEL")
        time_scoping = dpf.time_freq_scoping_factory.scoping_by_set(
            1, server=harmonic_simulation._model._server
        )
        op.connect(0, time_scoping)
        op.connect(9, post.locations.elemental_nodal)
        principal_op = harmonic_simulation._model.operator(name="invariants_fc")
        principal_op.connect(0, op.outputs.fields_container)
        field_ref = principal_op.outputs.fields_eig_1()[0]
        assert field.component_count == 1
        assert np.allclose(field.data, field_ref.data)

    def test_elastic_strain_principal_nodal(self, harmonic_simulation):
        result = harmonic_simulation.elastic_strain_principal_nodal(
            components=2, set_ids=[1]
        )
        assert len(result._fc) == 2
        assert result._fc.get_time_scoping().ids == [1]
        field = result._fc[0]
        op = harmonic_simulation._model.operator("EPEL")
        time_scoping = dpf.time_freq_scoping_factory.scoping_by_set(
            1, server=harmonic_simulation._model._server
        )
        op.connect(0, time_scoping)
        op.connect(9, post.locations.nodal)
        principal_op = harmonic_simulation._model.operator(name="invariants_fc")
        principal_op.connect(0, op.outputs.fields_container)
        field_ref = principal_op.outputs.fields_eig_2()[0]
        assert field.component_count == 1
        assert np.allclose(field.data, field_ref.data)

    def test_elastic_strain_principal_elemental(self, harmonic_simulation):
        result = harmonic_simulation.elastic_strain_principal_elemental(
            components=3, set_ids=[1]
        )
        assert len(result._fc) == 2
        assert result._fc.get_time_scoping().ids == [1]
        field = result._fc[0]
        op = harmonic_simulation._model.operator("EPEL")
        time_scoping = dpf.time_freq_scoping_factory.scoping_by_set(
            1, server=harmonic_simulation._model._server
        )
        op.connect(0, time_scoping)
        op.connect(9, post.locations.elemental)
        principal_op = harmonic_simulation._model.operator(name="invariants_fc")
        principal_op.connect(0, op.outputs.fields_container)
        field_ref = principal_op.outputs.fields_eig_3()[0]
        assert field.component_count == 1
        assert np.allclose(field.data, field_ref.data)

    def test_elastic_strain_eqv_von_mises(self, harmonic_simulation):
        result = harmonic_simulation.elastic_strain_eqv_von_mises(set_ids=[1])
        assert len(result._fc) == 2
        assert result._fc.get_time_scoping().ids == [1]
        field = result._fc[0]
        op = harmonic_simulation._model.operator("EPEL")
        time_scoping = dpf.time_freq_scoping_factory.scoping_by_set(
            1, server=harmonic_simulation._model._server
        )
        op.connect(0, time_scoping)
        op.connect(9, post.locations.elemental_nodal)
        equivalent_op = harmonic_simulation._model.operator(name="eqv_fc")
        equivalent_op.connect(0, op.outputs.fields_container)
        field_ref = equivalent_op.outputs.fields_container()[0]
        assert field.component_count == 1
        assert np.allclose(field.data, field_ref.data)

    def test_elastic_strain_eqv_von_mises_nodal(self, harmonic_simulation):
        result = harmonic_simulation.elastic_strain_eqv_von_mises_nodal(set_ids=[1])
        assert len(result._fc) == 2
        assert result._fc.get_time_scoping().ids == [1]
        field = result._fc[0]
        op = harmonic_simulation._model.operator("EPEL")
        time_scoping = dpf.time_freq_scoping_factory.scoping_by_set(
            1, server=harmonic_simulation._model._server
        )
        op.connect(0, time_scoping)
        op.connect(9, post.locations.elemental_nodal)
        equivalent_op = harmonic_simulation._model.operator(name="eqv_fc")
        equivalent_op.connect(0, op.outputs.fields_container)
        average_op = harmonic_simulation._model.operator(name="to_nodal_fc")
        average_op.connect(0, equivalent_op.outputs.fields_container)
        field_ref = average_op.outputs.fields_container()[0]
        assert field.component_count == 1
        assert np.allclose(field.data, field_ref.data)

    def test_elastic_strain_eqv_von_mises_elemental(self, harmonic_simulation):
        result = harmonic_simulation.elastic_strain_eqv_von_mises_elemental(set_ids=[1])
        assert len(result._fc) == 2
        assert result._fc.get_time_scoping().ids == [1]
        field = result._fc[0]
        op = harmonic_simulation._model.operator("EPEL")
        time_scoping = dpf.time_freq_scoping_factory.scoping_by_set(
            1, server=harmonic_simulation._model._server
        )
        op.connect(0, time_scoping)
        op.connect(9, post.locations.elemental_nodal)
        equivalent_op = harmonic_simulation._model.operator(name="eqv_fc")
        equivalent_op.connect(0, op.outputs.fields_container)
        average_op = harmonic_simulation._model.operator(name="to_elemental_fc")
        average_op.connect(0, equivalent_op.outputs.fields_container)
        field_ref = average_op.outputs.fields_container()[0]
        assert field.component_count == 1
        assert np.allclose(field.data, field_ref.data)

    def test_disp_external_layer(
        self, harmonic_simulation: post.HarmonicMechanicalSimulation
    ):
        result = harmonic_simulation.displacement(set_ids=[1], external_layer=True)
        result_all = harmonic_simulation.displacement(set_ids=[1], external_layer=False)
        assert len(result.index.mesh_index) == 4802
        assert len(result.index.mesh_index) == len(result_all.index.mesh_index)
        assert np.allclose(
            result.select(complex=0).max(axis="node_ids").array,
            [2.76941713e-09, 2.76940199e-09, 4.10914311e-10],
        )
        result = harmonic_simulation.displacement(set_ids=[1], external_layer=[1, 2, 3])
        assert len(result.index.mesh_index) == 44
        assert np.allclose(
            result.select(complex=0).max(axis="node_ids").array,
            [-2.50180428e-09, -2.86357660e-10, 8.61977942e-11],
        )

    def test_stress_external_layer(
        self, harmonic_simulation: post.HarmonicMechanicalSimulation
    ):
        result = harmonic_simulation.stress_elemental(
            all_sets=True, external_layer=True
        )
        assert len(result.index.mesh_index) == 657
        assert len(result.columns.set_ids) == 1
        result = harmonic_simulation.stress_elemental(
            set_ids=[1], external_layer=[1, 2, 3]
        )
        assert len(result.index.mesh_index) == 3
        assert len(result.columns.set_ids) == 1
        result = harmonic_simulation.stress_eqv_von_mises_nodal(
            set_ids=[1], external_layer=[1, 2, 3]
        )
        assert len(result.index.mesh_index) == 44
        assert len(result.columns.set_ids) == 1
        assert np.allclose(
            result.select(complex=0).max(axis="node_ids").array, [123327.7207683]
        )

    def test_stress_external_layer2(
        self, harmonic_simulation: post.HarmonicMechanicalSimulation
    ):
        result = harmonic_simulation.stress_eqv_von_mises_nodal(
            set_ids=[1], external_layer=True
        )
        assert len(result.index.mesh_index) == 4802
        assert len(result.columns.set_ids) == 1

    def test_strain_external_layer(
        self, harmonic_simulation: post.HarmonicMechanicalSimulation
    ):
        result = harmonic_simulation.stress_principal_elemental(
            all_sets=True, external_layer=True
        )
        assert len(result.index.mesh_index) == 657
        assert len(result.columns.set_ids) == 1
        assert np.allclose(
            result.select(complex=0).select(set_ids=[1]).max(axis="element_ids").array,
            [1915.12412375],
        )
        result = harmonic_simulation.stress_principal_elemental(
            set_ids=[1], external_layer=[1, 2, 3]
        )
        assert len(result.index.mesh_index) == 3
        assert len(result.columns.set_ids) == 1
        result = harmonic_simulation.elastic_strain_eqv_von_mises_nodal(
            set_ids=[1], external_layer=[1, 2, 3]
        )
        assert len(result.index.mesh_index) == 44
        assert len(result.columns.set_ids) == 1

    def test_strain_external_layer2(
        self, harmonic_simulation: post.HarmonicMechanicalSimulation
    ):
        result = harmonic_simulation.elastic_strain_eqv_von_mises_nodal(
            set_ids=[1], external_layer=True
        )
        assert len(result.index.mesh_index) == 4802
        assert len(result.columns.set_ids) == 1

    def test_strain_external_layer3(
        self, harmonic_simulation: post.HarmonicMechanicalSimulation
    ):
        result = harmonic_simulation.elastic_strain_principal_nodal(
            set_ids=[1], external_layer=[1, 2, 3]
        )
        assert len(result.index.mesh_index) == 44
        assert len(result.columns.set_ids) == 1

    def test_strain_external_layer4(
        self, harmonic_simulation: post.HarmonicMechanicalSimulation
    ):
        result = harmonic_simulation.elastic_strain_eqv_von_mises_elemental(
            set_ids=[1], external_layer=True
        )
        assert len(result.index.mesh_index) == 657
        assert len(result.columns.set_ids) == 1

    def test_disp_skin(self, harmonic_simulation: post.HarmonicMechanicalSimulation):
        if harmonic_simulation._model._server.meet_version("6.2"):
            result = harmonic_simulation.displacement(set_ids=[1], skin=True)
            result_all = harmonic_simulation.displacement(set_ids=[1], skin=False)
            if SERVERS_VERSION_GREATER_THAN_OR_EQUAL_TO_7_1:
                assert len(result.index.mesh_index) == 4184
            else:
                assert len(result.index.mesh_index) == 4802
            assert np.allclose(
                result.select(complex=0).max(axis="node_ids").array,
                [2.76941713e-09, 2.76940199e-09, 4.10914311e-10],
            )
            result = harmonic_simulation.displacement(set_ids=[1], skin=[1, 2, 3])
            assert len(result.index.mesh_index) == 44

    def test_stress_skin(self, harmonic_simulation: post.HarmonicMechanicalSimulation):
        if harmonic_simulation._model._server.meet_version("6.2"):
            result = harmonic_simulation.stress_elemental(all_sets=True, skin=True)
            if SERVERS_VERSION_GREATER_THAN_OR_EQUAL_TO_7_1:
                assert len(result.index.mesh_index) == 1394
            else:
                assert len(result.index.mesh_index) == 3942
            assert len(result.columns.set_ids) == 1
            result = harmonic_simulation.stress_elemental(
                set_ids=[1], skin=list(range(1, 100))
            )

            if SERVERS_VERSION_GREATER_THAN_OR_EQUAL_TO_8_0:
                assert len(result.index.mesh_index) == 360
            elif SERVERS_VERSION_GREATER_THAN_OR_EQUAL_TO_7_1:
                assert len(result.index.mesh_index) == 122
            else:
                assert len(result.index.mesh_index) == 192
            assert len(result.columns.set_ids) == 1
            result = harmonic_simulation.stress_eqv_von_mises_nodal(
                set_ids=[1], skin=list(range(1, 100))
            )

            if SERVERS_VERSION_GREATER_THAN_OR_EQUAL_TO_8_0:
                assert len(result.index.mesh_index) == 1080
            elif SERVERS_VERSION_GREATER_THAN_OR_EQUAL_TO_7_1:
                assert len(result.index.mesh_index) == 520
            else:
                assert len(result.index.mesh_index) == 530
            assert len(result.columns.set_ids) == 1
            result = harmonic_simulation.stress_eqv_von_mises_nodal(
                set_ids=[1], skin=True
            )
            if SERVERS_VERSION_GREATER_THAN_OR_EQUAL_TO_7_1:
                assert len(result.index.mesh_index) == 4184
            else:
                assert len(result.index.mesh_index) == 4802
            assert len(result.columns.set_ids) == 1

    def test_strain_skin(self, harmonic_simulation: post.HarmonicMechanicalSimulation):
        if harmonic_simulation._model._server.meet_version("6.2"):
            result = harmonic_simulation.stress_principal_elemental(
                all_sets=True, skin=True
            )
            if SERVERS_VERSION_GREATER_THAN_OR_EQUAL_TO_7_1:
                assert len(result.index.mesh_index) == 1394
            else:
                assert len(result.index.mesh_index) == 3942
            assert len(result.columns.set_ids) == 1
            result = harmonic_simulation.stress_principal_elemental(
                set_ids=[1], skin=list(range(1, 100))
            )

            if SERVERS_VERSION_GREATER_THAN_OR_EQUAL_TO_8_0:
                assert len(result.index.mesh_index) == 360
            elif SERVERS_VERSION_GREATER_THAN_OR_EQUAL_TO_7_1:
                assert len(result.index.mesh_index) == 122
            else:
                assert len(result.index.mesh_index) == 192
            assert len(result.columns.set_ids) == 1
            result = harmonic_simulation.elastic_strain_eqv_von_mises_nodal(
                set_ids=[1], skin=list(range(1, 100))
            )

            if SERVERS_VERSION_GREATER_THAN_OR_EQUAL_TO_8_0:
                assert len(result.index.mesh_index) == 1080
            elif SERVERS_VERSION_GREATER_THAN_OR_EQUAL_TO_7_1:
                assert len(result.index.mesh_index) == 520
            else:
                assert len(result.index.mesh_index) == 530
            assert len(result.columns.set_ids) == 1
            if SERVERS_VERSION_GREATER_THAN_OR_EQUAL_TO_8_0:
                assert np.allclose(
                    result.select(complex=0).max(axis="node_ids").array,
                    [1.37163319e-06],
                )
            else:
                assert np.allclose(
                    result.select(complex=0).max(axis="node_ids").array,
                    [1.34699501e-06],
                )
            result = harmonic_simulation.elastic_strain_eqv_von_mises_nodal(
                set_ids=[1], skin=True
            )
            if SERVERS_VERSION_GREATER_THAN_OR_EQUAL_TO_7_1:
                assert len(result.index.mesh_index) == 4184
            else:
                assert len(result.index.mesh_index) == 4802
            assert len(result.columns.set_ids) == 1
            result = harmonic_simulation.elastic_strain_principal_nodal(
                set_ids=[1], skin=list(range(1, 100))
            )
            if SERVERS_VERSION_GREATER_THAN_OR_EQUAL_TO_8_0:
                assert len(result.index.mesh_index) == 1080
            elif SERVERS_VERSION_GREATER_THAN_OR_EQUAL_TO_7_1:
                assert len(result.index.mesh_index) == 520
            else:
                assert len(result.index.mesh_index) == 530
            assert len(result.columns.set_ids) == 1
            result = harmonic_simulation.elastic_strain_eqv_von_mises_elemental(
                set_ids=[1],
                skin=True,
            )
            if SERVERS_VERSION_GREATER_THAN_OR_EQUAL_TO_7_1:
                assert len(result.index.mesh_index) == 1394
            else:
                assert len(result.index.mesh_index) == 3942
            assert len(result.columns.set_ids) == 1


def test_elemental_ns_on_nodal_result(modal_frame):
    simulation = post.load_simulation(modal_frame)
    assert "BAR_1" in simulation.named_selections
    disp = simulation.displacement(named_selections=["BAR_1"])
    assert disp.index[0].name == ref_labels.node_ids
    assert len(disp.index[0].values) == 1370<|MERGE_RESOLUTION|>--- conflicted
+++ resolved
@@ -11,11 +11,8 @@
     natures,
     operators,
 )
-<<<<<<< HEAD
 from ansys.dpf.core.plotter import DpfPlotter
-=======
 from ansys.dpf.gate.common import locations
->>>>>>> dae7b64b
 import numpy as np
 import pytest
 from pytest import fixture

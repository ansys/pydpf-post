import os.path
from typing import Optional, Union

import ansys.dpf.core as dpf
from ansys.dpf.core import (
    Field,
    FieldsContainer,
    MeshedRegion,
    Scoping,
    element_types,
    natures,
    operators,
)
<<<<<<< HEAD
from ansys.dpf.core.plotter import DpfPlotter
=======
>>>>>>> 507c1e54
from ansys.dpf.gate.common import locations
import numpy as np
import pytest
from pytest import fixture

from ansys.dpf import post
from ansys.dpf.post import StaticMechanicalSimulation
from ansys.dpf.post.common import AvailableSimulationTypes, elemental_properties
from ansys.dpf.post.index import ref_labels
from ansys.dpf.post.meshes import Meshes
from ansys.dpf.post.simulation import MechanicalSimulation, Simulation
from conftest import (
    SERVERS_VERSION_GREATER_THAN_OR_EQUAL_TO_4_0,
    SERVERS_VERSION_GREATER_THAN_OR_EQUAL_TO_6_2,
    SERVERS_VERSION_GREATER_THAN_OR_EQUAL_TO_7_1,
    SERVERS_VERSION_GREATER_THAN_OR_EQUAL_TO_8_0,
    SERVERS_VERSION_GREATER_THAN_OR_EQUAL_TO_9_0,
)


def is_principal(mode: str) -> bool:
    return mode == "principal"


def is_equivalent(mode: str) -> bool:
    return mode == "equivalent"


def mode_suffix(mode: str) -> str:
    if mode == "equivalent":
        return "_eqv_von_mises"
    elif mode == "principal":
        return "_principal"
    return ""


def get_expected_elemental_average_skin_value(
    element_id: int,
    solid_mesh: MeshedRegion,
    skin_mesh: MeshedRegion,
    elemental_nodal_solid_data_field: Field,
    is_principal_strain_result: bool,
) -> dict[int, float]:
    """
    Get the average skin value of all the skin elements that belong to the solid
    element with the element_id.
    Returns a dictionary with the expected average skin values indexed
    by the skin element id.
    """

    elemental_nodal_solid_data = elemental_nodal_solid_data_field.get_entity_data_by_id(
        element_id
    )

    # Find all nodes connected to this solid element
    connected_node_indices = (
        solid_mesh.elements.connectivities_field.get_entity_data_by_id(element_id)
    )
    connected_node_ids = solid_mesh.nodes.scoping.ids[connected_node_indices]

    # Find the skin elements attached to all the nodes of the solid element
    # Note: This includes elements that are not skin elements of
    # a particular solid element (because not all nodes are part of the solid element)
    skin_element_ids = set()
    for connected_node_id in connected_node_ids:
        skin_element_index = (
            skin_mesh.nodes.nodal_connectivity_field.get_entity_data_by_id(
                connected_node_id
            )
        )
        skin_element_ids.update(skin_mesh.elements.scoping.ids[skin_element_index])

    expected_average_skin_values = {}
    for skin_element_id in skin_element_ids:
        # Go through all the skin element candidates and check if all their nodes are
        # part of the solid element.
        skin_node_indices = (
            skin_mesh.elements.connectivities_field.get_entity_data_by_id(
                skin_element_id
            )
        )
        node_ids = skin_mesh.nodes.scoping.ids[skin_node_indices]

        node_missing = False
        for node_id in node_ids:
            if node_id not in connected_node_ids:
                node_missing = True
                break

        if node_missing:
            # If a node is missing the skin element does not belong to the solid element
            continue

        # Get the elementary indices of the connected nodes in the solid
        # ElementalNodal data
        indices_to_average = []
        for idx, node_id in enumerate(connected_node_ids):
            if node_id in node_ids:
                indices_to_average.append(idx)

        # Skip indices that are out of bounds (these are the mid side nodes)
        indices_to_average = [
            idx for idx in indices_to_average if idx < len(elemental_nodal_solid_data)
        ]
        if elemental_nodal_solid_data_field.component_count > 1:
            data_to_average = elemental_nodal_solid_data[indices_to_average, :]
        else:
            data_to_average = elemental_nodal_solid_data[indices_to_average]

        average = np.mean(data_to_average, axis=0)
        if is_principal_strain_result:
            # Workaround: The principal operator divides
            # offdiagonal components by 2 if the input field has
            # a integer "strain" property set. Since int
            # field properties are not exposed in python, division is done
            # here before the the data is passed to the principle operator
            average[3:7] = average[3:7] / 2

        expected_average_skin_values[skin_element_id] = average
    return expected_average_skin_values


def get_and_check_elemental_skin_results(
    static_simulation: StaticMechanicalSimulation,
    fc_elemental_nodal: FieldsContainer,
    result_name: str,
    mode: str,
    element_ids: list[int],
    skin: Union[list[int], bool],
    expand_cyclic: bool,
):
    """
    Get the elemental skin results and check if they match the
    expected average skin values.
    """

    # Not all the simulation types have the expand cyclic option
    kwargs = {}
    if expand_cyclic:
        kwargs["expand_cyclic"] = True
    result_skin_scoped_elemental = getattr(
        static_simulation, f"{result_name}{mode_suffix(mode)}_elemental"
    )(set_ids=[1], skin=skin, **kwargs)

    if is_equivalent(mode) and result_name == "elastic_strain":
        # For the elastic strain result, the equivalent strains are computed
        # before the averaging
        invariant_op = static_simulation._model.operator(name="eqv_fc")
        invariant_op.inputs.fields_container(fc_elemental_nodal)
        fc_elemental_nodal = invariant_op.outputs.fields_container()

    for element_id in element_ids:
        expected_skin_values = get_expected_elemental_average_skin_value(
            element_id=element_id,
            solid_mesh=fc_elemental_nodal[0].meshed_region,
            skin_mesh=result_skin_scoped_elemental._fc[0].meshed_region,
            elemental_nodal_solid_data_field=fc_elemental_nodal[0],
            is_principal_strain_result=is_principal(mode)
            and result_name == "elastic_strain",
        )

        if is_principal(mode) or (
            is_equivalent(mode) and result_name != "elastic_strain"
        ):
            # We need to put the expected skin values in a Field, to compute
            # the equivalent or principal values with a dpf operator.
            # For the elastic strain result, the invariants are computed before the
            # averaging
            field = Field(nature=natures.symmatrix)
            for (
                skin_element_id,
                expected_skin_value,
            ) in expected_skin_values.items():
                field.append(list(expected_skin_value), skin_element_id)
            if is_principal(mode):
                invariant_op = operators.invariant.principal_invariants()
                invariant_op.inputs.field(field)
                field_out = invariant_op.outputs.field_eig_1()
            else:
                invariant_op = static_simulation._model.operator(name="eqv")
                invariant_op.inputs.field(field)
                field_out = invariant_op.outputs.field()

            for skin_element_id in expected_skin_values:
                expected_skin_values[skin_element_id] = field_out.get_entity_data_by_id(
                    skin_element_id
                )

        for skin_element_id, expected_skin_value in expected_skin_values.items():
            actual_skin_value = result_skin_scoped_elemental._fc[
                0
            ].get_entity_data_by_id(skin_element_id)
            assert np.allclose(actual_skin_value, expected_skin_value)


operator_map = {"stress": "S", "elastic_strain": "EPEL", "displacement": "U"}


def get_elemental_nodal_results(
    simulation: Simulation,
    result_name: str,
    scoping: Scoping,
    mode: str,
    expand_cyclic: bool,
):
    time_id = 1
    if expand_cyclic:
        result_result_scoped_elemental = getattr(
            simulation, f"{result_name}{mode_suffix(mode)}"
        )(set_ids=[time_id], expand_cyclic=True)

        return result_result_scoped_elemental._fc

    else:
        elemental_nodal_result_op = simulation._model.operator(
            name=operator_map[result_name]
        )
        if scoping is not None:
            elemental_nodal_result_op.inputs.mesh_scoping(scoping)
        elemental_nodal_result_op.inputs.time_scoping([time_id])
        elemental_nodal_result_op.inputs.requested_location("ElementalNodal")

        return elemental_nodal_result_op.outputs.fields_container()


def get_expected_nodal_averaged_skin_results(
    skin_mesh: MeshedRegion,
    solid_elemental_nodal_results: Field,
    is_principal_strain_result: bool,
):
    nodal_averaged_skin_values = Field(
        nature=solid_elemental_nodal_results.field_definition.dimensionality.nature,
        location=locations.nodal,
    )
    solid_mesh = solid_elemental_nodal_results.meshed_region

    all_midside_node_ids = get_all_midside_node_ids(
        solid_elemental_nodal_results.meshed_region
    )
    for skin_node_id in skin_mesh.nodes.scoping.ids:
        if skin_node_id in all_midside_node_ids:
            # Skip midside nodes. We don't extract results for
            # midside nodes
            continue
        solid_elements_indices = (
            solid_mesh.nodes.nodal_connectivity_field.get_entity_data_by_id(
                skin_node_id
            )
        )
        solid_elements_ids = solid_mesh.elements.scoping.ids[solid_elements_indices]

        solid_elemental_nodal_value = {}

        # Get the correct elemental nodal value for each adjacent solid element
        # will be later used to average the nodal values
        for solid_element_id in solid_elements_ids:
            if solid_element_id not in solid_elemental_nodal_results.scoping.ids:
                # Solid element is connected to the node but does not have
                # a value because it was not selected with the scoping
                continue
            solid_element_data = solid_elemental_nodal_results.get_entity_data_by_id(
                solid_element_id
            )
            connected_node_indices = (
                solid_mesh.elements.connectivities_field.get_entity_data_by_id(
                    solid_element_id
                )
            )
            connected_node_ids = solid_mesh.nodes.scoping.ids[connected_node_indices]
            node_index_in_elemental_data = np.where(connected_node_ids == skin_node_id)[
                0
            ][0]
            solid_elemental_nodal_value[solid_element_id] = solid_element_data[
                node_index_in_elemental_data
            ]

        # Average over the adjacent skin elements
        values_to_average = np.empty(
            shape=(0, solid_elemental_nodal_results.component_count)
        )
        skin_element_indices = (
            skin_mesh.nodes.nodal_connectivity_field.get_entity_data_by_id(skin_node_id)
        )
        skin_element_ids = skin_mesh.elements.scoping.ids[skin_element_indices]
        for skin_element_id in skin_element_ids:
            matching_solid_element_id = None
            connected_skin_node_indices = (
                skin_mesh.elements.connectivities_field.get_entity_data_by_id(
                    skin_element_id
                )
            )
            connected_skin_node_ids = skin_mesh.nodes.scoping.ids[
                connected_skin_node_indices
            ]

            for solid_element_id in solid_elemental_nodal_value.keys():
                connected_solid_node_indices = (
                    solid_mesh.elements.connectivities_field.get_entity_data_by_id(
                        solid_element_id
                    )
                )
                connected_solid_node_ids = solid_mesh.nodes.scoping.ids[
                    connected_solid_node_indices
                ]

                if set(connected_skin_node_ids).issubset(connected_solid_node_ids):
                    matching_solid_element_id = solid_element_id
                    break

            if matching_solid_element_id is None:
                raise RuntimeError(
                    f"No matching solid element found for skin element {skin_element_id}"
                )
            skin_nodal_value = solid_elemental_nodal_value[matching_solid_element_id]
            values_to_average = np.vstack((values_to_average, skin_nodal_value))
        skin_values = np.mean(values_to_average, axis=0)
        if is_principal_strain_result:
            # Workaround: The principal operator divides
            # offdiagonal components by 2 if the input field has
            # a integer "strain" property set. Since int
            # field properties are not exposed in python, division is done
            # here before the the data is passed to the principle operator
            skin_values[3:7] = skin_values[3:7] / 2

        nodal_averaged_skin_values.append(list(skin_values), skin_node_id)
    return nodal_averaged_skin_values


def get_all_midside_node_ids(mesh: MeshedRegion):
    all_midside_nodes = set()
    for element in mesh.elements:
        element_descriptor = element_types.descriptor(element.type)

        all_node_ids = element.node_ids
        for idx, node_id in enumerate(all_node_ids):
            if idx >= element_descriptor.n_corner_nodes:
                all_midside_nodes.add(node_id)

    return all_midside_nodes


def get_expected_nodal_results(
    simulation: MechanicalSimulation,
    result_name: str,
    mode: str,
    skin_mesh: MeshedRegion,
    expand_cyclic: bool,
    elemental_nodal_results: Optional[FieldsContainer] = None,
):
    # We have two options to get nodal data:
    # 1)    Request nodal location directly from the operator.
    #       This way we get the nodal data of the full mesh scoped to
    #       the elements in the element scope.
    # 2)    Get the elemental nodal data and then
    #       average it to nodal. We get different results at the boundaries
    #       of the element scope compared to 1). This is because the averaging cannot take into
    #       account the elemental nodal data outside of the element scope. Therefore, the
    #       averaged node data at the boundaries is different.
    # Currently, the skin workflow requests elemental nodal data and then averages it to nodal,
    # which corresponds to the case 2 above.

    # If we don't get a elemental_nodal_result_op, this means the result does not support
    # elemental nodal evaluation. Currently used only for displacement.
    # In this case we just get the nodal results directly (case 1 above)
    time_id = 1
    if elemental_nodal_results is None:
        assert result_name == "displacement"
        kwargs = {}
        if expand_cyclic:
            kwargs["expand_cyclic"] = True
        nodal_field = simulation.displacement(set_ids=[time_id], **kwargs)._fc[0]
    else:
        if is_equivalent(mode) and result_name == "elastic_strain":
            # For elastic strain results, the computation of the equivalent
            # value happens before the averaging.
            invariant_op = simulation._model.operator(name="eqv_fc")
            invariant_op.inputs.fields_container(elemental_nodal_results)
            fields_container = invariant_op.outputs.fields_container()
        else:
            fields_container = elemental_nodal_results

        nodal_field = get_expected_nodal_averaged_skin_results(
            skin_mesh=skin_mesh,
            solid_elemental_nodal_results=fields_container[0],
            is_principal_strain_result=is_principal(mode)
            and result_name == "elastic_strain",
        )

    if is_principal(mode):
        invariant_op = simulation._model.operator(name="invariants")
        invariant_op.inputs.field(nodal_field)
        nodal_field = invariant_op.outputs.field_eig_1()

    if is_equivalent(mode) and result_name != "elastic_strain":
        invariant_op = simulation._model.operator(name="eqv")
        invariant_op.inputs.field(nodal_field)
        nodal_field = invariant_op.outputs.field()
    return nodal_field


@fixture
def static_simulation(static_rst):
    return post.load_simulation(
        data_sources=static_rst,
        simulation_type=AvailableSimulationTypes.static_mechanical,
    )


@fixture
def transient_simulation(plate_msup):
    return post.load_simulation(
        data_sources=plate_msup,
        simulation_type=AvailableSimulationTypes.transient_mechanical,
    )


@fixture
def modal_simulation(modalallkindofcomplexity):
    return post.load_simulation(
        data_sources=modalallkindofcomplexity,
        simulation_type=AvailableSimulationTypes.modal_mechanical,
    )


@fixture
def harmonic_simulation(complex_model):
    return post.load_simulation(
        data_sources=complex_model,
        simulation_type=AvailableSimulationTypes.harmonic_mechanical,
    )


@fixture
def cyclic_static_simulation(simple_cyclic):
    return post.StaticMechanicalSimulation(simple_cyclic)


def test_simulation_init(static_rst):
    simulation = post.StaticMechanicalSimulation(static_rst)
    assert simulation is not None
    simulation = post.TransientMechanicalSimulation(static_rst)
    assert simulation is not None
    simulation = post.ModalMechanicalSimulation(static_rst)
    assert simulation is not None
    simulation = post.HarmonicMechanicalSimulation(static_rst)
    assert simulation is not None


@pytest.mark.skipif(
    not SERVERS_VERSION_GREATER_THAN_OR_EQUAL_TO_4_0,
    reason="Available starting DPF 4.0",
)
def test_simulation_init_with_server(static_rst, grpc_server):
    simulation = post.StaticMechanicalSimulation(static_rst, server=grpc_server)
    assert simulation is not None
    assert simulation._model._server != dpf.SERVER
    assert simulation._model._server == grpc_server


def test_simulation_units(static_simulation):
    assert static_simulation._units is None
    assert static_simulation.units is not None
    assert static_simulation.units["time"] == "s"
    assert static_simulation.units["length"] == "m"


def test_simulation_results(static_simulation):
    results = static_simulation.results
    if not SERVERS_VERSION_GREATER_THAN_OR_EQUAL_TO_7_1:
        assert len(results) == 12
    else:
        assert len(results) == 13
    assert all(
        isinstance(x, dpf.result_info.available_result.AvailableResult) for x in results
    )


def test_simulation_geometries(static_simulation):
    geometries = static_simulation.geometries
    assert geometries == []


# def test_simulation_boundary_conditions(static_simulation):
#     boundary_conditions = static_simulation.boundary_conditions
#     assert boundary_conditions == []
#
#
# def test_simulation_loads(static_simulation):
#     loads = static_simulation.loads
#     assert loads == []


def test_simulation_mesh(static_simulation):
    mesh = static_simulation.mesh
    assert isinstance(mesh, post.mesh.Mesh)


def test_simulation_named_selections(static_simulation):
    named_selections = static_simulation.named_selections
    assert len(named_selections) == 1
    assert all(isinstance(x, str) for x in named_selections)


def test_simulation_active_selection(static_simulation):
    assert static_simulation.active_selection is None
    selection = post.selection.Selection()
    static_simulation.active_selection = selection
    assert static_simulation.active_selection == selection
    static_simulation.deactivate_selection()
    assert static_simulation.active_selection is None


def test_simulation_plot(static_simulation):
    static_simulation.plot(cpos="xy")


def test_simulation_split_mesh_by_properties(allkindofcomplexity):
    simulation = post.StaticMechanicalSimulation(allkindofcomplexity)
    meshes = simulation.split_mesh_by_properties(
        properties=[
            elemental_properties.material,
            elemental_properties.element_shape,
        ]
    )
    assert isinstance(meshes, Meshes)
    if SERVERS_VERSION_GREATER_THAN_OR_EQUAL_TO_9_0:
        assert len(meshes) == 18
    else:
        assert len(meshes) == 16
    meshes = simulation.split_mesh_by_properties(
        properties={
            elemental_properties.material: 1,
            elemental_properties.element_shape: [0, 1],
        }
    )
    assert isinstance(meshes, Meshes)
    assert len(meshes) == 2
    meshes = simulation.split_mesh_by_properties(
        properties={
            elemental_properties.material: 1,
            elemental_properties.element_shape: [0, 2],
        }
    )
    assert isinstance(meshes, post.Mesh)
    meshes = simulation.split_mesh_by_properties(
        properties={
            elemental_properties.material: 22,
            elemental_properties.element_shape: [0, 2],
        }
    )
    assert meshes is None


class TestStaticMechanicalSimulation:
    def test_cyclic(self, simple_cyclic):
        simulation = post.StaticMechanicalSimulation(simple_cyclic)
        result = simulation.stress(expand_cyclic=False)
        # print(result)
        assert "base_sector" in result.columns.names
        result = simulation.stress(expand_cyclic=True)
        # print(result)
        assert "base_sector" not in result.columns.names

    def test_multi_stage(self, multi_stage_cyclic):
        simulation = post.StaticMechanicalSimulation(multi_stage_cyclic)
        result = simulation.stress(expand_cyclic=False)
        # print(result)
        assert "base_sector" in result.columns.names
        assert "stage" in result.columns.names
        result = simulation.stress(expand_cyclic=True)
        # print(result)
        assert "base_sector" not in result.columns.names
        assert "stage" not in result.columns.names

    @pytest.mark.skipif(
        not SERVERS_VERSION_GREATER_THAN_OR_EQUAL_TO_4_0,
        reason="Available starting DPF 4.0",
    )
    def test_with_grpc_server(self, static_rst, grpc_server):
        simulation = post.StaticMechanicalSimulation(static_rst, server=grpc_server)
        assert simulation._model._server != dpf.SERVER
        _ = simulation.displacement()
        _ = simulation.displacement(skin=True)

    def test_times_argument(self, static_simulation):
        _ = static_simulation.displacement(times=1)
        _ = static_simulation.displacement(times=1.0)
        _ = static_simulation.displacement(times=[1])
        _ = static_simulation.displacement(times=[1.0])
        with pytest.raises(
            ValueError, match="Argument times must contain numeric values only."
        ):
            _ = static_simulation.displacement(times=[0.0, 1, "test"])
        with pytest.raises(
            TypeError, match="Argument times must be a number or a list of numbers."
        ):
            _ = static_simulation.displacement(times="test")

    def test_warning_empty(self, static_simulation):
        with pytest.warns(expected_warning=UserWarning, match="empty"):
            _ = static_simulation.displacement(
                components=1, node_ids=[1001, 1002, 1003]
            )

    def test_raise_mutually_exclusive(self, static_simulation):
        with pytest.raises(ValueError, match="exclusive"):
            _ = static_simulation.displacement(node_ids=[42], element_ids=[1])
        with pytest.raises(ValueError, match="exclusive"):
            _ = static_simulation.displacement(load_steps=[1], set_ids=[1])

    def test_raise_node_ids_elemental(self, static_simulation):
        with pytest.raises(
            ValueError, match="Argument 'node_ids' can only be used if 'location'"
        ):
            _ = static_simulation.stress(
                node_ids=[42], location=post.locations.elemental
            )

    def test_displacement(self, static_simulation):
        displacement_x = static_simulation.displacement(
            components=["X"], node_ids=[42, 43, 44]
        )
        assert len(displacement_x._fc) == 1
        assert displacement_x._fc.get_time_scoping().ids == [1]
        field = displacement_x._fc[0]
        op = static_simulation._model.operator("UX")
        mesh_scoping = dpf.mesh_scoping_factory.nodal_scoping(
            [42, 43, 44], server=static_simulation._model._server
        )
        op.connect(1, mesh_scoping)
        field_ref = op.eval()[0]
        assert field.component_count == 1
        assert field.data.shape == (3,)
        assert np.allclose(field.data, field_ref.data)

        with pytest.raises(
            ValueError, match="Sub-step 2 of load-step 1 does not exist."
        ):
            _ = static_simulation.displacement(
                components=["2"],
                named_selections=static_simulation.named_selections[0],
                load_steps=(1, 2),
            )

        displacement_y = static_simulation.displacement(
            components=["2"],
            named_selections=static_simulation.named_selections[0],
            load_steps=(1, 1),
        )
        assert len(displacement_y._fc) == 1
        assert displacement_y._fc.get_time_scoping().ids == [1]
        field = displacement_y._fc[0]
        op = static_simulation._model.operator("UY")
        mesh_scoping = dpf.mesh_scoping_factory.named_selection_scoping(
            static_simulation.named_selections[0],
            server=static_simulation._model._server,
            model=static_simulation._model,
        )
        op.connect(1, mesh_scoping)
        field_ref = op.eval()[0]
        assert field.component_count == 1
        assert field.data.shape == (21,)
        assert np.allclose(field.data, field_ref.data)

        displacement_z = static_simulation.displacement(
            components="Z",
            named_selections=static_simulation.named_selections[0],
            load_steps=(1, 1),
        )
        assert len(displacement_z._fc) == 1
        assert displacement_z._fc.get_time_scoping().ids == [1]
        field = displacement_z._fc[0]
        op = static_simulation._model.operator("UZ")
        mesh_scoping = dpf.mesh_scoping_factory.named_selection_scoping(
            static_simulation.named_selections[0],
            server=static_simulation._model._server,
            model=static_simulation._model,
        )
        op.connect(1, mesh_scoping)
        field_ref = op.eval()[0]
        assert field.component_count == 1
        assert field.data.shape == (21,)
        assert np.allclose(field.data, field_ref.data)

        displacement_z = static_simulation.displacement(
            components="Z",
            element_ids=[1, 2, 3],
            set_ids=1,
        )
        assert len(displacement_z._fc) == 1
        assert displacement_z._fc.get_time_scoping().ids == [1]
        field = displacement_z._fc[0]
        op = static_simulation._model.operator("UZ")
        mesh_scoping = dpf.mesh_scoping_factory.elemental_scoping(
            element_ids=[1, 2, 3],
            server=static_simulation._model._server,
        )
        mesh_scoping = dpf.operators.scoping.transpose(
            mesh_scoping=mesh_scoping,
            meshed_region=static_simulation.mesh._meshed_region,
            inclusive=1,
        ).eval()
        op.connect(1, mesh_scoping)
        field_ref = op.eval()[0]
        assert field_ref.data.shape == (44,)
        assert field.component_count == 1
        assert field.data.shape == (44,)
        assert np.allclose(field.data, field_ref.data)

        displacement_norm = static_simulation.displacement(
            norm=True, node_ids=[42, 43, 44], set_ids=[1]
        )
        assert len(displacement_norm._fc) == 1
        assert displacement_norm._fc.get_time_scoping().ids == [1]
        field = displacement_norm._fc[0]
        op = static_simulation._model.operator("U")
        mesh_scoping = dpf.mesh_scoping_factory.nodal_scoping(
            [42, 43, 44], server=static_simulation._model._server
        )
        op.connect(1, mesh_scoping)
        norm_op = static_simulation._model.operator("norm_fc")
        norm_op.connect(0, op.outputs.fields_container)
        field_ref = norm_op.eval()[0]
        assert field.component_count == 1
        assert field.data.shape == (3,)
        assert np.allclose(field.data, field_ref.data)

    def test_stress(self, static_simulation):
        stress_x = static_simulation.stress(components=1)
        assert len(stress_x._fc) == 1
        assert stress_x._fc.get_time_scoping().ids == [1]
        field = stress_x._fc[0]
        op = static_simulation._model.operator("SX")
        op.connect(9, post.locations.elemental_nodal)
        field_ref = op.eval()[0]
        assert field.component_count == 1
        assert field.data.shape == (64,)
        assert np.allclose(field.data, field_ref.data)

    def test_stress_elemental(self, static_simulation):
        stress_x = static_simulation.stress_elemental(components=1)
        assert len(stress_x._fc) == 1
        assert stress_x._fc.get_time_scoping().ids == [1]
        field = stress_x._fc[0]
        op = static_simulation._model.operator("SX")
        op.connect(9, post.locations.elemental)
        field_ref = op.eval()[0]
        assert field.component_count == 1
        assert field.data.shape == (8,)
        assert np.allclose(field.data, field_ref.data)

    def test_stress_nodal(self, static_simulation):
        stress_x = static_simulation.stress_nodal(components=1)
        assert len(stress_x._fc) == 1
        assert stress_x._fc.get_time_scoping().ids == [1]
        field = stress_x._fc[0]
        op = static_simulation._model.operator("SX")
        op.connect(9, post.locations.nodal)
        field_ref = op.eval()[0]
        assert field.component_count == 1
        assert field.data.shape == (81,)
        assert np.allclose(field.data, field_ref.data)

    def test_stress_principal(self, static_simulation):
        result = static_simulation.stress_principal(components=1)
        assert len(result._fc) == 1
        assert result._fc.get_time_scoping().ids == [1]
        field = result._fc[0]
        op = static_simulation._model.operator("S1")
        op.connect(9, post.locations.elemental_nodal)
        field_ref = op.eval()[0]
        assert field.component_count == 1
        assert field.data.shape == (64,)
        assert np.allclose(field.data, field_ref.data)

    def test_stress_principal_nodal(self, static_simulation):
        result = static_simulation.stress_principal_nodal(components=2)
        assert len(result._fc) == 1
        assert result._fc.get_time_scoping().ids == [1]
        field = result._fc[0]
        op = static_simulation._model.operator("S2")
        op.connect(9, post.locations.nodal)
        field_ref = op.eval()[0]
        assert field.component_count == 1
        assert field.data.shape == (81,)
        assert np.allclose(field.data, field_ref.data)

    def test_stress_principal_elemental(self, static_simulation):
        result = static_simulation.stress_principal_elemental(components=3)
        assert len(result._fc) == 1
        assert result._fc.get_time_scoping().ids == [1]
        field = result._fc[0]
        op = static_simulation._model.operator("S3")
        op.connect(9, post.locations.elemental)
        field_ref = op.eval()[0]
        assert field.component_count == 1
        assert field.data.shape == (8,)
        assert np.allclose(field.data, field_ref.data)

    def test_stress_eqv_von_mises(self, static_simulation):
        result = static_simulation.stress_eqv_von_mises()
        assert len(result._fc) == 1
        assert result._fc.get_time_scoping().ids == [1]
        field = result._fc[0]
        op = static_simulation._model.operator("S_eqv")
        op.connect(9, post.locations.elemental_nodal)
        field_ref = op.eval()[0]
        assert field.component_count == 1
        assert field.data.shape == (64,)
        assert np.allclose(field.data, field_ref.data)

    def test_stress_eqv_von_mises_elemental(self, static_simulation):
        stress_vm = static_simulation.stress_eqv_von_mises_elemental()
        assert len(stress_vm._fc) == 1
        assert stress_vm._fc.get_time_scoping().ids == [1]
        field = stress_vm._fc[0]
        op = static_simulation._model.operator("S_eqv")
        op.connect(9, post.locations.elemental)
        field_ref = op.eval()[0]
        assert field.component_count == 1
        assert field.data.shape == (8,)
        assert np.allclose(field.data, field_ref.data)

    def test_stress_eqv_von_mises_nodal(self, static_simulation):
        stress_vm = static_simulation.stress_eqv_von_mises_nodal()
        assert len(stress_vm._fc) == 1
        assert stress_vm._fc.get_time_scoping().ids == [1]
        field = stress_vm._fc[0]
        op = static_simulation._model.operator("S_eqv")
        op.connect(9, post.locations.nodal)
        field_ref = op.eval()[0]
        assert field.component_count == 1
        assert field.data.shape == (81,)
        assert np.allclose(field.data, field_ref.data)

    def test_reaction_force(self, static_simulation):
        reaction_force = static_simulation.reaction_force()
        assert len(reaction_force._fc) == 1
        assert reaction_force._fc.get_time_scoping().ids == [1]
        field = reaction_force._fc[0]
        op = static_simulation._model.operator("RF")
        field_ref = op.eval()[0]
        assert field.component_count == 3
        if SERVERS_VERSION_GREATER_THAN_OR_EQUAL_TO_6_2:
            assert field.data.shape == (21, 3)
        else:
            assert field.data.shape == (81, 3)
        assert np.allclose(field.data, field_ref.data)

    def test_elemental_volume(self, static_simulation):
        elemental_volume = static_simulation.elemental_volume()
        assert len(elemental_volume._fc) == 1
        assert elemental_volume._fc.get_time_scoping().ids == [1]
        field = elemental_volume._fc[0]
        op = static_simulation._model.operator("ENG_VOL")
        field_ref = op.eval()[0]
        # print(field_ref)
        assert field.component_count == 1
        assert field.data.shape == (12,)
        assert np.allclose(field.data, field_ref.data)

    def test_stiffness_matrix_energy(self, static_simulation):
        stiffness_matrix_energy = static_simulation.stiffness_matrix_energy()
        assert len(stiffness_matrix_energy._fc) == 1
        assert stiffness_matrix_energy._fc.get_time_scoping().ids == [1]
        field = stiffness_matrix_energy._fc[0]
        op = static_simulation._model.operator("ENG_SE")
        field_ref = op.eval()[0]
        assert field.component_count == 1
        assert field.data.shape == (12,)
        assert np.allclose(field.data, field_ref.data)

    def test_artificial_hourglass_energy(self, static_simulation):
        artificial_hourglass_energy = static_simulation.artificial_hourglass_energy()
        assert len(artificial_hourglass_energy._fc) == 1
        assert artificial_hourglass_energy._fc.get_time_scoping().ids == [1]
        field = artificial_hourglass_energy._fc[0]
        op = static_simulation._model.operator("ENG_AHO")
        field_ref = op.eval()[0]
        assert field.component_count == 1
        assert field.data.shape == (12,)
        assert np.allclose(field.data, field_ref.data)

    def test_thermal_dissipation_energy(self, static_simulation):
        thermal_dissipation_energy = static_simulation.thermal_dissipation_energy()
        assert len(thermal_dissipation_energy._fc) == 1
        assert thermal_dissipation_energy._fc.get_time_scoping().ids == [1]
        field = thermal_dissipation_energy._fc[0]
        op = static_simulation._model.operator("ENG_TH")
        field_ref = op.eval()[0]
        assert field.component_count == 1
        assert field.data.shape == (12,)
        assert np.allclose(field.data, field_ref.data)

    def test_kinetic_energy(self, static_simulation):
        kinetic_energy = static_simulation.kinetic_energy()
        assert len(kinetic_energy._fc) == 1
        assert kinetic_energy._fc.get_time_scoping().ids == [1]
        field = kinetic_energy._fc[0]
        op = static_simulation._model.operator("ENG_KE")
        field_ref = op.eval()[0]
        assert field.component_count == 1
        assert field.data.shape == (12,)
        assert np.allclose(field.data, field_ref.data)

    def test_structural_temperature(self, static_simulation):
        structural_temperature = static_simulation.structural_temperature()
        assert len(structural_temperature._fc) == 1
        assert structural_temperature._fc.get_time_scoping().ids == [1]
        field = structural_temperature._fc[0]
        op = static_simulation._model.operator("BFE")
        field_ref = op.eval()[0]
        assert field.component_count == 1
        assert field.data.shape == (192,)
        assert np.allclose(field.data, field_ref.data)

    def test_structural_temperature_nodal(self, static_simulation):
        structural_temperature_nodal = static_simulation.structural_temperature_nodal()
        assert len(structural_temperature_nodal._fc) == 1
        assert structural_temperature_nodal._fc.get_time_scoping().ids == [1]
        field = structural_temperature_nodal._fc[0]
        op = static_simulation._model.operator("BFE")
        op.connect(9, post.locations.nodal)
        field_ref = op.eval()[0]
        assert field.component_count == 1
        assert field.data.shape == (81,)
        assert np.allclose(field.data, field_ref.data)

    def test_structural_temperature_elemental(self, static_simulation):
        structural_temperature_elemental = (
            static_simulation.structural_temperature_elemental()
        )
        assert len(structural_temperature_elemental._fc) == 1
        assert structural_temperature_elemental._fc.get_time_scoping().ids == [1]
        field = structural_temperature_elemental._fc[0]
        op = static_simulation._model.operator("BFE")
        op.connect(9, post.locations.elemental)
        field_ref = op.eval()[0]
        assert field.component_count == 1
        assert field.data.shape == (12,)
        assert np.allclose(field.data, field_ref.data)

    def test_thermal_strain(self, allkindofcomplexity):
        static_simulation = post.StaticMechanicalSimulation(allkindofcomplexity)
        # thermal_strain
        result = static_simulation.thermal_strain(components=1)
        assert len(result._fc) == 1
        assert result._fc.get_time_scoping().ids == [1]
        field = result._fc[0]
        op = static_simulation._model.operator("ETHX")
        op.connect(9, post.locations.elemental_nodal)
        field_ref = op.eval()[0]
        assert field.component_count == 1
        assert field.data.shape == (40016,)
        assert np.allclose(field.data, field_ref.data)
        # thermal_strain_eqv
        result = static_simulation.thermal_strain_eqv()
        assert len(result._fc) == 1
        assert result._fc.get_time_scoping().ids == [1]
        field = result._fc[0]
        op = static_simulation._model.operator("ETH_EQV")
        op.connect(9, post.locations.elemental_nodal)
        field_ref = op.eval()[0]
        assert field.component_count == 1
        assert field.data.shape == (40016,)
        assert np.allclose(field.data, field_ref.data)
        # thermal_strain_principal
        result = static_simulation.thermal_strain_principal(components=[1])
        assert len(result._fc) == 1
        assert result._fc.get_time_scoping().ids == [1]
        field = result._fc[0]
        op = static_simulation._model.operator("ETH1")
        op.connect(9, post.locations.elemental_nodal)
        field_ref = op.eval()[0]
        assert field.component_count == 1
        assert field.data.shape == (40016,)
        assert np.allclose(field.data, field_ref.data)

    def test_elastic_strain_eqv_von_mises(self, static_simulation):
        result = static_simulation.elastic_strain_eqv_von_mises(set_ids=[1])
        assert len(result._fc) == 1
        assert result._fc.get_time_scoping().ids == [1]
        field = result._fc[0]
        op = static_simulation._model.operator("EPEL")
        time_scoping = dpf.time_freq_scoping_factory.scoping_by_set(
            1, server=static_simulation._model._server
        )
        op.connect(0, time_scoping)
        op.connect(9, post.locations.elemental_nodal)
        equivalent_op = static_simulation._model.operator(name="eqv_fc")
        equivalent_op.connect(0, op.outputs.fields_container)
        field_ref = equivalent_op.outputs.fields_container()[0]
        assert field.component_count == 1
        assert np.allclose(field.data, field_ref.data)

    def test_elastic_strain_eqv_von_mises_nodal(self, static_simulation):
        result = static_simulation.elastic_strain_eqv_von_mises_nodal(set_ids=[1])
        assert len(result._fc) == 1
        assert result._fc.get_time_scoping().ids == [1]
        field = result._fc[0]
        op = static_simulation._model.operator("EPEL")
        time_scoping = dpf.time_freq_scoping_factory.scoping_by_set(
            1, server=static_simulation._model._server
        )
        op.connect(0, time_scoping)
        op.connect(9, post.locations.elemental_nodal)
        equivalent_op = static_simulation._model.operator(name="eqv_fc")
        equivalent_op.connect(0, op.outputs.fields_container)
        average_op = static_simulation._model.operator(name="to_nodal_fc")
        average_op.connect(0, equivalent_op.outputs.fields_container)
        field_ref = average_op.outputs.fields_container()[0]
        assert field.component_count == 1
        assert np.allclose(field.data, field_ref.data)

    def test_elastic_strain_eqv_von_mises_elemental(self, static_simulation):
        result = static_simulation.elastic_strain_eqv_von_mises_elemental(set_ids=[1])
        assert len(result._fc) == 1
        assert result._fc.get_time_scoping().ids == [1]
        field = result._fc[0]
        op = static_simulation._model.operator("EPEL")
        time_scoping = dpf.time_freq_scoping_factory.scoping_by_set(
            1, server=static_simulation._model._server
        )
        op.connect(0, time_scoping)
        op.connect(9, post.locations.elemental_nodal)
        equivalent_op = static_simulation._model.operator(name="eqv_fc")
        equivalent_op.connect(0, op.outputs.fields_container)
        average_op = static_simulation._model.operator(name="to_elemental_fc")
        average_op.connect(0, equivalent_op.outputs.fields_container)
        field_ref = average_op.outputs.fields_container()[0]
        assert field.component_count == 1
        assert np.allclose(field.data, field_ref.data)

    def test_plot_stress_eqv_von_mises(self, static_simulation, tmp_path):
        result = static_simulation.stress_eqv_von_mises_nodal()
        result.plot()
        d = tmp_path / "stress_eqv"
        d.mkdir()
        result.plot(screenshot=d / "stress.png")
        os.path.exists(d / "stress.png")

    def test_external_layer(self, static_simulation: post.StaticMechanicalSimulation):
        result = static_simulation.displacement(external_layer=True)
        assert len(result.index.mesh_index) == 81
        assert np.allclose(
            result.max(axis="node_ids").array,
            [2.76941713e-09, 2.76940199e-09, 4.10914311e-10],
        )
        result = static_simulation.displacement(set_ids=[1], external_layer=[1, 2, 3])
        assert len(result.index.mesh_index) == 44
        result = static_simulation.stress_principal_elemental(external_layer=[1, 2, 3])
        assert len(result.index.mesh_index) == 3
        result = static_simulation.elastic_strain_eqv_von_mises_elemental(
            external_layer=[1, 2, 3]
        )
        assert len(result.index.mesh_index) == 3
        result = static_simulation.stress_principal_nodal(external_layer=[1, 2, 3])
        assert len(result.index.mesh_index) == 44
        result = static_simulation.elastic_strain_eqv_von_mises_nodal(
            external_layer=[1, 2, 3]
        )
        assert len(result.index.mesh_index) == 44

    def test_skin_layer(self, static_simulation: post.StaticMechanicalSimulation):
        result = static_simulation.displacement(skin=True)
        assert len(result.index.mesh_index) == 74
        assert np.allclose(
            result.max(axis="node_ids").array,
            [2.76941713e-09, 2.76940199e-09, 4.10914311e-10],
        )

    def test_skin_layer2(self, static_simulation: post.StaticMechanicalSimulation):
        result = static_simulation.displacement(set_ids=[1], skin=[1, 2, 3])
        assert len(result.index.mesh_index) == 44

    def test_skin_layer3(self, static_simulation: post.StaticMechanicalSimulation):
        result = static_simulation.elastic_strain_eqv_von_mises_elemental(
            skin=[1, 2, 3]
        )
        if SERVERS_VERSION_GREATER_THAN_OR_EQUAL_TO_7_1:
            assert len(result.index.mesh_index) == 14
        else:
            assert len(result.index.mesh_index) == 18

    def test_skin_layer4(self, static_simulation: post.StaticMechanicalSimulation):
        result = static_simulation.stress_principal_nodal(skin=[1, 2, 3])
        assert len(result.index.mesh_index) == 44

    def test_skin_layer5(self, static_simulation: post.StaticMechanicalSimulation):
        result = static_simulation.elastic_strain_eqv_von_mises_nodal(skin=[1, 2, 3])
        assert len(result.index.mesh_index) == 44

    def test_skin_layer6(self, static_simulation: post.StaticMechanicalSimulation):
        result = static_simulation.stress_principal_elemental(skin=[1, 2, 3])
        if SERVERS_VERSION_GREATER_THAN_OR_EQUAL_TO_7_1:
            assert len(result.index.mesh_index) == 14
        else:
            assert len(result.index.mesh_index) == 18


# List of element configurations for each simulation type
element_configurations = {
    "static_simulation": {
        1: [1],
        2: [1, 2],
        3: [1, 2, 3],
        4: [1, 2, 3, 4],
        5: [1, 2, 3, 4, 5],
        6: [1, 2, 3, 4, 5, 6, 7, 8],
    },
    "transient_simulation": {
        1: [1],
        2: [1, 2],
        3: [1, 2, 3],
        4: [1, 2, 3, 4],
        5: [1, 2, 3, 4, 5],
        6: [1, 2, 3, 4, 5, 6, 7, 8],
    },
    "modal_simulation": {1: [1], 2: [1, 2], 3: [1, 2, 3], 4: [1, 2, 3, 4, 5, 6, 7, 8]},
    "harmonic_simulation": {1: [1], 2: [1, 2], 3: [1, 2, 3], 4: list(range(1, 100))},
    "cyclic_static_simulation": {
        # Empty dict because element selection is
        # not supported for cyclic simulations
    },
}

# Get a set of all element configurations defined in the dictionary above
all_configuration_ids = [True] + list(
    set().union(
        *[
            element_configurations.keys()
            for element_configurations in element_configurations.values()
        ]
    )
)


@pytest.mark.parametrize("skin", all_configuration_ids)
@pytest.mark.parametrize("result_name", ["stress", "elastic_strain", "displacement"])
@pytest.mark.parametrize("mode", [None, "principal", "equivalent"])
@pytest.mark.parametrize(
    "simulation_str",
    [
        "static_simulation",
        "transient_simulation",
        "modal_simulation",
        "harmonic_simulation",
        # Just some very basic tests for the cyclic simulation
        "cyclic_static_simulation",
    ],
)
def test_skin_extraction(skin, result_name, mode, simulation_str, request):
    if not SERVERS_VERSION_GREATER_THAN_OR_EQUAL_TO_8_0:
        # Before 8.0, the solid mesh cannot be connected to the solid_to_skin
        # operator. This yield incorrect results. Therefore we skip all the tests
        # for older versions.
        return

    if not SERVERS_VERSION_GREATER_THAN_OR_EQUAL_TO_9_0:
        if is_principal(mode) and result_name == "elastic_strain":
            # Principal results for elastic strain were wrong before version
            # 9_0 because the strain flag was not propagated correctly
            # by the skin to solid mapping operator
            return

    time_id = 1

    simulation = request.getfixturevalue(simulation_str)

    supports_elemental = True
    is_cyclic_simulation = simulation_str == "cyclic_static_simulation"

    if is_cyclic_simulation:
        if result_name == "elastic_strain":
            # cyclic simulation does not have elastic strain results
            return
        if is_equivalent(mode) or is_principal(mode):
            # Test for equivalent and principal modes not implemented
            return

    if skin is not True:
        skin = element_configurations[simulation_str].get(skin)
        if skin is None:
            # Return if a element configuration does
            # not exist for a given simulation type
            return

    if result_name == "displacement":
        supports_elemental = False
        if is_principal(mode) or is_equivalent(mode):
            # Return for unsupported results
            return

    if isinstance(skin, list):
        element_ids = skin
    else:
        if isinstance(simulation, post.ModalMechanicalSimulation):
            # The modal result contains different element types. Here
            # we just extract the solid elements
            solid_elements_mesh = simulation.split_mesh_by_properties(
                {elemental_properties.element_type: element_types.Hex20.value}
            )
            if isinstance(solid_elements_mesh, Meshes):
                element_ids = solid_elements_mesh[0].element_ids
            else:
                element_ids = solid_elements_mesh.element_ids
            skin = element_ids
        else:
            element_ids = simulation.mesh.element_ids

    scoping = None
    if isinstance(skin, list):
        scoping = Scoping(ids=element_ids, location="elemental")

    fc_elemental_nodal = None
    if supports_elemental:
        fc_elemental_nodal = get_elemental_nodal_results(
            simulation=simulation,
            result_name=result_name,
            scoping=scoping,
            expand_cyclic=is_cyclic_simulation,
            mode=mode,
        )

        get_and_check_elemental_skin_results(
            static_simulation=simulation,
            fc_elemental_nodal=fc_elemental_nodal,
            result_name=result_name,
            mode=mode,
            element_ids=element_ids,
            skin=skin,
            expand_cyclic=is_cyclic_simulation,
        )

    # Not all the simulation types have the expand_cyclic argument
    kwargs = {}
    if is_cyclic_simulation:
        kwargs["expand_cyclic"] = True

    # For displacements the nodal result
    # is just called displacement without
    # the "nodal" suffix
    nodal_suffix = "_nodal"
    if result_name == "displacement":
        nodal_suffix = ""

    result_skin_scoped_nodal = getattr(
        simulation, f"{result_name}{mode_suffix(mode)}{nodal_suffix}"
    )(set_ids=[time_id], skin=skin, **kwargs)
    nodal_skin_field = result_skin_scoped_nodal._fc[0]

    expected_nodal_values_field = get_expected_nodal_results(
        simulation=simulation,
        result_name=result_name,
        mode=mode,
        skin_mesh=nodal_skin_field.meshed_region,
        elemental_nodal_results=fc_elemental_nodal,
        expand_cyclic=is_cyclic_simulation,
    )

    for node_id in expected_nodal_values_field.scoping.ids:
        if result_name == "displacement":
            if node_id not in nodal_skin_field.scoping.ids:
                # We get the displacement results also for internal
                # nodes. We skip these nodes here.
                continue
        assert np.allclose(
            expected_nodal_values_field.get_entity_data_by_id(node_id),
            nodal_skin_field.get_entity_data_by_id(node_id),
        ), str(node_id)

    # result_skin_scoped_elemental_nodal = getattr(
    #     static_simulation, f"{result_name}{mode_suffix(mode)}"
    # )(all_sets=True, skin=element_ids)

    # Todo: Elemental nodal does not work
    # Returns just the element nodal data of the solid
    # result_skin_scoped_elemental_nodal


class TestTransientMechanicalSimulation:
    def test_times_argument(self, transient_simulation, static_simulation):
        with pytest.raises(
            ValueError, match="Could not find time=0.0 in the simulation."
        ):
            _ = transient_simulation.displacement(times=0.0)

        # Get reference field at t=0.15s
        op = transient_simulation._model.operator("UX")
        time_scoping = dpf.time_freq_scoping_factory.scoping_by_set(
            15, server=transient_simulation._model._server
        )
        op.connect(0, time_scoping)
        field_ref = op.eval()[0]
        # Test for times= exact float
        result = transient_simulation.displacement(components=["X"], times=0.15)
        field = result._fc[0]
        assert np.allclose(field.data, field_ref.data)
        # Test for times= near float
        result = transient_simulation.displacement(components=["X"], times=0.1496)
        field = result._fc[0]
        assert np.allclose(field.data, field_ref.data)
        # Test for times= just not near float
        with pytest.raises(
            ValueError, match="Could not find time=0.1495 in the simulation."
        ):
            _ = transient_simulation.displacement(components=["X"], times=0.1495)

    def test_displacement(self, transient_simulation):
        result = transient_simulation.displacement(
            components=["X"],
            node_ids=[2, 3, 4],
            all_sets=True,
        )
        assert len(result._fc) == 20
        assert len(result._fc.get_time_scoping().ids) == 20
        result = transient_simulation.displacement(components=["X"], node_ids=[2, 3, 4])
        assert len(result._fc) == 1
        assert result._fc.get_time_scoping().ids == [20]
        field = result._fc[0]
        op = transient_simulation._model.operator("UX")
        time_scoping = dpf.time_freq_scoping_factory.scoping_by_set(
            20, server=transient_simulation._model._server
        )
        op.connect(0, time_scoping)
        mesh_scoping = dpf.mesh_scoping_factory.nodal_scoping(
            [2, 3, 4], server=transient_simulation._model._server
        )
        op.connect(1, mesh_scoping)
        field_ref = op.eval()[0]
        assert field.component_count == 1
        assert field.data.shape == (3,)
        assert np.allclose(field.data, field_ref.data)

        result = transient_simulation.displacement(
            components=1,
            named_selections=transient_simulation.named_selections[:2],
            set_ids=[2],
        )
        assert len(result._fc) == 1
        assert result._fc.get_time_scoping().ids == [2]
        field = result._fc[0]
        assert field.component_count == 1
        assert field.data.shape == (393,)

    def test_velocity(self, transient_simulation):
        result = transient_simulation.velocity(
            components=["X"], node_ids=[2, 3, 4], set_ids=[2]
        )
        assert len(result._fc) == 1
        assert result._fc.get_time_scoping().ids == [2]
        field = result._fc[0]
        op = transient_simulation._model.operator("VX")
        time_scoping = dpf.time_freq_scoping_factory.scoping_by_set(
            2, server=transient_simulation._model._server
        )
        op.connect(0, time_scoping)
        mesh_scoping = dpf.mesh_scoping_factory.nodal_scoping(
            [2, 3, 4], server=transient_simulation._model._server
        )
        op.connect(1, mesh_scoping)
        field_ref = op.eval()[0]
        assert field.component_count == 1
        assert field.data.shape == (3,)
        assert np.allclose(field.data, field_ref.data)

    def test_acceleration(self, transient_simulation):
        result = transient_simulation.acceleration(
            components=["X"], node_ids=[2, 3, 4], set_ids=[2]
        )
        assert len(result._fc) == 1
        assert result._fc.get_time_scoping().ids == [2]
        field = result._fc[0]
        op = transient_simulation._model.operator("AX")
        time_scoping = dpf.time_freq_scoping_factory.scoping_by_set(
            2, server=transient_simulation._model._server
        )
        op.connect(0, time_scoping)
        mesh_scoping = dpf.mesh_scoping_factory.nodal_scoping(
            [2, 3, 4], server=transient_simulation._model._server
        )
        op.connect(1, mesh_scoping)
        field_ref = op.eval()[0]
        assert field.component_count == 1
        assert field.data.shape == (3,)
        assert np.allclose(field.data, field_ref.data)

    def test_stress(self, transient_simulation):
        result = transient_simulation.stress(components=1, set_ids=[2])
        assert len(result._fc) == 1
        assert result._fc.get_time_scoping().ids == [2]
        field = result._fc[0]
        op = transient_simulation._model.operator("SX")
        time_scoping = dpf.time_freq_scoping_factory.scoping_by_set(
            2, server=transient_simulation._model._server
        )
        op.connect(0, time_scoping)
        op.connect(9, post.locations.elemental_nodal)
        field_ref = op.eval()[0]
        assert field.component_count == 1
        assert np.allclose(field.data, field_ref.data)

    def test_stress_elemental(self, transient_simulation):
        result = transient_simulation.stress_elemental(components=1, set_ids=[2])
        assert len(result._fc) == 1
        assert result._fc.get_time_scoping().ids == [2]
        field = result._fc[0]
        op = transient_simulation._model.operator("SX")
        time_scoping = dpf.time_freq_scoping_factory.scoping_by_set(
            2, server=transient_simulation._model._server
        )
        op.connect(0, time_scoping)
        op.connect(9, post.locations.elemental)
        field_ref = op.eval()[0]
        assert field.component_count == 1
        assert np.allclose(field.data, field_ref.data)

    def test_stress_nodal(self, transient_simulation):
        result = transient_simulation.stress_nodal(components=1, set_ids=[2])
        assert len(result._fc) == 1
        assert result._fc.get_time_scoping().ids == [2]
        field = result._fc[0]
        op = transient_simulation._model.operator("SX")
        time_scoping = dpf.time_freq_scoping_factory.scoping_by_set(
            2, server=transient_simulation._model._server
        )
        op.connect(0, time_scoping)
        op.connect(9, post.locations.nodal)
        field_ref = op.eval()[0]
        assert field.component_count == 1
        assert np.allclose(field.data, field_ref.data)

    def test_stress_principal(self, transient_simulation):
        result = transient_simulation.stress_principal(components=1, set_ids=[2])
        assert len(result._fc) == 1
        assert result._fc.get_time_scoping().ids == [2]
        field = result._fc[0]
        op = transient_simulation._model.operator("S1")
        time_scoping = dpf.time_freq_scoping_factory.scoping_by_set(
            2, server=transient_simulation._model._server
        )
        op.connect(0, time_scoping)
        op.connect(9, post.locations.elemental_nodal)
        field_ref = op.eval()[0]
        assert field.component_count == 1
        assert np.allclose(field.data, field_ref.data)

    def test_stress_principal_nodal(self, transient_simulation):
        result = transient_simulation.stress_principal_nodal(components=2, set_ids=[2])
        assert len(result._fc) == 1
        assert result._fc.get_time_scoping().ids == [2]
        field = result._fc[0]
        op = transient_simulation._model.operator("S2")
        time_scoping = dpf.time_freq_scoping_factory.scoping_by_set(
            2, server=transient_simulation._model._server
        )
        op.connect(0, time_scoping)
        op.connect(9, post.locations.nodal)
        field_ref = op.eval()[0]
        assert field.component_count == 1
        assert np.allclose(field.data, field_ref.data)

    def test_stress_principal_elemental(self, transient_simulation):
        result = transient_simulation.stress_principal_elemental(
            components=3, set_ids=[2]
        )
        assert len(result._fc) == 1
        assert result._fc.get_time_scoping().ids == [2]
        field = result._fc[0]
        op = transient_simulation._model.operator("S3")
        time_scoping = dpf.time_freq_scoping_factory.scoping_by_set(
            2, server=transient_simulation._model._server
        )
        op.connect(0, time_scoping)
        op.connect(9, post.locations.elemental)
        field_ref = op.eval()[0]
        assert field.component_count == 1
        assert np.allclose(field.data, field_ref.data)

    def test_stress_eqv_von_mises(self, transient_simulation):
        result = transient_simulation.stress_eqv_von_mises(set_ids=[2])
        assert len(result._fc) == 1
        assert result._fc.get_time_scoping().ids == [2]
        field = result._fc[0]
        op = transient_simulation._model.operator("S_eqv")
        time_scoping = dpf.time_freq_scoping_factory.scoping_by_set(
            2, server=transient_simulation._model._server
        )
        op.connect(0, time_scoping)
        op.connect(9, post.locations.elemental_nodal)
        field_ref = op.eval()[0]
        assert field.component_count == 1
        assert np.allclose(field.data, field_ref.data)

    def test_stress_eqv_von_mises_elemental(self, transient_simulation):
        result = transient_simulation.stress_eqv_von_mises_elemental(set_ids=[2])
        assert len(result._fc) == 1
        assert result._fc.get_time_scoping().ids == [2]
        field = result._fc[0]
        op = transient_simulation._model.operator("S_eqv")
        time_scoping = dpf.time_freq_scoping_factory.scoping_by_set(
            2, server=transient_simulation._model._server
        )
        op.connect(0, time_scoping)
        op.connect(9, post.locations.elemental)
        field_ref = op.eval()[0]
        assert field.component_count == 1
        assert np.allclose(field.data, field_ref.data)

    def test_stress_eqv_von_mises_nodal(self, transient_simulation):
        result = transient_simulation.stress_eqv_von_mises_nodal(set_ids=[2])
        assert len(result._fc) == 1
        assert result._fc.get_time_scoping().ids == [2]
        field = result._fc[0]
        op = transient_simulation._model.operator("S_eqv")
        time_scoping = dpf.time_freq_scoping_factory.scoping_by_set(
            2, server=transient_simulation._model._server
        )
        op.connect(0, time_scoping)
        op.connect(9, post.locations.nodal)
        field_ref = op.eval()[0]
        assert field.component_count == 1
        assert np.allclose(field.data, field_ref.data)

    def test_elastic_strain(self, transient_simulation):
        result = transient_simulation.elastic_strain(components=1, set_ids=[2])
        assert len(result._fc) == 1
        assert result._fc.get_time_scoping().ids == [2]
        field = result._fc[0]
        op = transient_simulation._model.operator("EPELX")
        time_scoping = dpf.time_freq_scoping_factory.scoping_by_set(
            2, server=transient_simulation._model._server
        )
        op.connect(0, time_scoping)
        op.connect(9, post.locations.elemental_nodal)
        field_ref = op.eval()[0]
        assert field.component_count == 1
        assert np.allclose(field.data, field_ref.data)

    def test_elastic_strain_elemental(self, transient_simulation):
        result = transient_simulation.elastic_strain_elemental(
            components=1, set_ids=[2]
        )
        assert len(result._fc) == 1
        assert result._fc.get_time_scoping().ids == [2]
        field = result._fc[0]
        op = transient_simulation._model.operator("EPELX")
        time_scoping = dpf.time_freq_scoping_factory.scoping_by_set(
            2, server=transient_simulation._model._server
        )
        op.connect(0, time_scoping)
        op.connect(9, post.locations.elemental)
        field_ref = op.eval()[0]
        assert field.component_count == 1
        assert np.allclose(field.data, field_ref.data)

    def test_elastic_strain_nodal(self, transient_simulation):
        result = transient_simulation.elastic_strain_nodal(components=1, set_ids=[2])
        assert len(result._fc) == 1
        assert result._fc.get_time_scoping().ids == [2]
        field = result._fc[0]
        op = transient_simulation._model.operator("EPELX")
        time_scoping = dpf.time_freq_scoping_factory.scoping_by_set(
            2, server=transient_simulation._model._server
        )
        op.connect(0, time_scoping)
        op.connect(9, post.locations.nodal)
        field_ref = op.eval()[0]
        assert field.component_count == 1
        assert np.allclose(field.data, field_ref.data)

    def test_elastic_strain_principal(self, transient_simulation):
        result = transient_simulation.elastic_strain_principal(
            components=1, set_ids=[2]
        )
        assert len(result._fc) == 1
        assert result._fc.get_time_scoping().ids == [2]
        field = result._fc[0]
        op = transient_simulation._model.operator("EPEL")
        time_scoping = dpf.time_freq_scoping_factory.scoping_by_set(
            2, server=transient_simulation._model._server
        )
        op.connect(0, time_scoping)
        op.connect(9, post.locations.elemental_nodal)
        principal_op = transient_simulation._model.operator(name="invariants_fc")
        principal_op.connect(0, op.outputs.fields_container)
        field_ref = principal_op.outputs.fields_eig_1()[0]
        assert field.component_count == 1
        assert np.allclose(field.data, field_ref.data)

    def test_elastic_strain_principal_nodal(self, transient_simulation):
        result = transient_simulation.elastic_strain_principal_nodal(
            components=2, set_ids=[2]
        )
        assert len(result._fc) == 1
        assert result._fc.get_time_scoping().ids == [2]
        field = result._fc[0]
        op = transient_simulation._model.operator("EPEL")
        time_scoping = dpf.time_freq_scoping_factory.scoping_by_set(
            2, server=transient_simulation._model._server
        )
        op.connect(0, time_scoping)
        op.connect(9, post.locations.nodal)
        principal_op = transient_simulation._model.operator(name="invariants_fc")
        principal_op.connect(0, op.outputs.fields_container)
        field_ref = principal_op.outputs.fields_eig_2()[0]
        assert field.component_count == 1
        assert np.allclose(field.data, field_ref.data)

    def test_elastic_strain_principal_elemental(self, transient_simulation):
        result = transient_simulation.elastic_strain_principal_elemental(
            components=3, set_ids=[2]
        )
        assert len(result._fc) == 1
        assert result._fc.get_time_scoping().ids == [2]
        field = result._fc[0]
        op = transient_simulation._model.operator("EPEL")
        time_scoping = dpf.time_freq_scoping_factory.scoping_by_set(
            2, server=transient_simulation._model._server
        )
        op.connect(0, time_scoping)
        op.connect(9, post.locations.elemental)
        principal_op = transient_simulation._model.operator(name="invariants_fc")
        principal_op.connect(0, op.outputs.fields_container)
        field_ref = principal_op.outputs.fields_eig_3()[0]
        assert field.component_count == 1
        assert np.allclose(field.data, field_ref.data)

    def test_reaction_force(self, allkindofcomplexity):
        transient_simulation = post.load_simulation(
            data_sources=allkindofcomplexity,
            simulation_type=AvailableSimulationTypes.transient_mechanical,
        )
        result = transient_simulation.reaction_force(set_ids=[1])
        assert len(result._fc) == 1
        assert result._fc.get_time_scoping().ids == [1]
        field = result._fc[0]
        op = transient_simulation._model.operator("RF")
        field_ref = op.eval()[0]
        assert field.component_count == 3
        assert np.allclose(field.data, field_ref.data)

    def test_elemental_volume(self, transient_simulation):
        result = transient_simulation.elemental_volume(set_ids=[2])
        assert len(result._fc) == 1
        assert result._fc.get_time_scoping().ids == [2]
        field = result._fc[0]
        op = transient_simulation._model.operator("ENG_VOL")
        field_ref = op.eval()[0]
        # print(field_ref)
        assert field.component_count == 1
        assert np.allclose(field.data, field_ref.data)

    def test_artificial_hourglass_energy(self, transient_simulation):
        result = transient_simulation.artificial_hourglass_energy(set_ids=[2])
        assert len(result._fc) == 1
        assert result._fc.get_time_scoping().ids == [2]
        field = result._fc[0]
        op = transient_simulation._model.operator("ENG_AHO")
        field_ref = op.eval()[0]
        assert field.component_count == 1
        assert np.allclose(field.data, field_ref.data)

    def test_thermal_dissipation_energy(self, transient_simulation):
        result = transient_simulation.thermal_dissipation_energy(set_ids=[2])
        assert len(result._fc) == 1
        assert result._fc.get_time_scoping().ids == [2]
        field = result._fc[0]
        op = transient_simulation._model.operator("ENG_TH")
        field_ref = op.eval()[0]
        assert field.component_count == 1
        assert np.allclose(field.data, field_ref.data)

    def test_thermal_strain(self, allkindofcomplexity):
        simulation = post.TransientMechanicalSimulation(allkindofcomplexity)
        print(simulation)
        # thermal_strain
        result = simulation.thermal_strain(components=1)
        assert len(result._fc) == 1
        assert result._fc.get_time_scoping().ids == [1]
        field = result._fc[0]
        op = simulation._model.operator("ETHX")
        op.connect(9, post.locations.elemental_nodal)
        field_ref = op.eval()[0]
        assert field.component_count == 1
        assert field.data.shape == (40016,)
        assert np.allclose(field.data, field_ref.data)
        # thermal_strain_eqv
        result = simulation.thermal_strain_eqv()
        assert len(result._fc) == 1
        assert result._fc.get_time_scoping().ids == [1]
        field = result._fc[0]
        op = simulation._model.operator("ETH_EQV")
        op.connect(9, post.locations.elemental_nodal)
        field_ref = op.eval()[0]
        assert field.component_count == 1
        assert field.data.shape == (40016,)
        assert np.allclose(field.data, field_ref.data)
        # thermal_strain_principal
        result = simulation.thermal_strain_principal(components=[1])
        assert len(result._fc) == 1
        assert result._fc.get_time_scoping().ids == [1]
        field = result._fc[0]
        op = simulation._model.operator("ETH1")
        op.connect(9, post.locations.elemental_nodal)
        field_ref = op.eval()[0]
        assert field.component_count == 1
        assert field.data.shape == (40016,)
        assert np.allclose(field.data, field_ref.data)

    def test_kinetic_energy(self, transient_simulation):
        result = transient_simulation.kinetic_energy(set_ids=[2])
        assert len(result._fc) == 1
        assert result._fc.get_time_scoping().ids == [2]
        field = result._fc[0]
        op = transient_simulation._model.operator("ENG_KE")
        field_ref = op.eval()[0]
        assert field.component_count == 1
        assert np.allclose(field.data, field_ref.data)

    def test_structural_temperature(self, transient_simulation):
        result = transient_simulation.structural_temperature(set_ids=[2])
        assert len(result._fc) == 1
        assert result._fc.get_time_scoping().ids == [2]
        field = result._fc[0]
        op = transient_simulation._model.operator("BFE")
        field_ref = op.eval()[0]
        assert field.component_count == 1
        assert np.allclose(field.data, field_ref.data)

    def test_structural_temperature_nodal(self, transient_simulation):
        result = transient_simulation.structural_temperature_nodal(set_ids=[2])
        assert len(result._fc) == 1
        assert result._fc.get_time_scoping().ids == [2]
        field = result._fc[0]
        op = transient_simulation._model.operator("BFE")
        op.connect(9, post.locations.nodal)
        field_ref = op.eval()[0]
        assert field.component_count == 1
        assert np.allclose(field.data, field_ref.data)

    def test_structural_temperature_elemental(self, transient_simulation):
        result = transient_simulation.structural_temperature_elemental(set_ids=[2])
        assert len(result._fc) == 1
        assert result._fc.get_time_scoping().ids == [2]
        field = result._fc[0]
        op = transient_simulation._model.operator("BFE")
        op.connect(9, post.locations.elemental)
        field_ref = op.eval()[0]
        assert field.component_count == 1
        assert np.allclose(field.data, field_ref.data)

    # @pytest.mark.skipif(
    #     not SERVERS_VERSION_GREATER_THAN_OR_EQUAL_TO_5_0,
    #     reason="Available starting DPF 5.0",
    # )
    # def test_element_nodal_forces(self, allkindofcomplexity):
    #     transient_simulation = post.load_simulation(
    #         data_sources=allkindofcomplexity,
    #         simulation_type=AvailableSimulationTypes.transient_mechanical,
    #     )
    #     result = transient_simulation.element_nodal_forces(set_ids=[1])
    #     assert len(result._fc) == 1
    #     assert result._fc.get_time_scoping().ids == [1]
    #     field = result._fc[0]
    #     op = transient_simulation._model.operator("ENF")
    #     op.inputs.bool_rotate_to_global.connect(False)
    #     field_ref = op.eval()[0]
    #     assert field.component_count == 3
    #     assert np.allclose(field.data, field_ref.data)
    #
    # @pytest.mark.skipif(
    #     not SERVERS_VERSION_GREATER_THAN_OR_EQUAL_TO_5_0,
    #     reason="Available starting DPF 5.0",
    # )
    # def test_element_nodal_forces_nodal(self, allkindofcomplexity):
    #     transient_simulation = post.load_simulation(
    #         data_sources=allkindofcomplexity,
    #         simulation_type=AvailableSimulationTypes.transient_mechanical,
    #     )
    #     result = transient_simulation.element_nodal_forces_nodal(set_ids=[1])
    #     assert len(result._fc) == 3
    #     assert result._fc.get_time_scoping().ids == [1]
    #     field = result._fc[0]
    #     op = transient_simulation._model.operator("ENF")
    #     op.inputs.bool_rotate_to_global.connect(False)
    #     op.connect(9, post.locations.nodal)
    #     field_ref = op.eval()[0]
    #     assert field.component_count == 3
    #     assert np.allclose(field.data, field_ref.data)
    #
    # @pytest.mark.skipif(
    #     not SERVERS_VERSION_GREATER_THAN_OR_EQUAL_TO_5_0,
    #     reason="Available starting DPF 5.0",
    # )
    # def test_element_nodal_forces_elemental(self, allkindofcomplexity):
    #     transient_simulation = post.load_simulation(
    #         data_sources=allkindofcomplexity,
    #         simulation_type=AvailableSimulationTypes.transient_mechanical,
    #     )
    #     result = transient_simulation.element_nodal_forces_elemental(set_ids=[1])
    #     assert len(result._fc) == 3
    #     assert result._fc.get_time_scoping().ids == [1]
    #     field = result._fc[0]
    #     op = transient_simulation._model.operator("ENF")
    #     op.inputs.bool_rotate_to_global.connect(False)
    #     op.connect(9, post.locations.elemental)
    #     field_ref = op.eval()[0]
    #     assert field.component_count == 3
    #     assert np.allclose(field.data, field_ref.data)

    def test_elastic_strain_eqv_von_mises(self, transient_simulation):
        result = transient_simulation.elastic_strain_eqv_von_mises(set_ids=[1])
        assert len(result._fc) == 1
        assert result._fc.get_time_scoping().ids == [1]
        field = result._fc[0]
        op = transient_simulation._model.operator("EPEL")
        time_scoping = dpf.time_freq_scoping_factory.scoping_by_set(
            1, server=transient_simulation._model._server
        )
        op.connect(0, time_scoping)
        op.connect(9, post.locations.elemental_nodal)
        equivalent_op = transient_simulation._model.operator(name="eqv_fc")
        equivalent_op.connect(0, op.outputs.fields_container)
        field_ref = equivalent_op.outputs.fields_container()[0]
        assert field.component_count == 1
        assert np.allclose(field.data, field_ref.data)

    def test_elastic_strain_eqv_von_mises_nodal(self, transient_simulation):
        result = transient_simulation.elastic_strain_eqv_von_mises_nodal(set_ids=[1])
        assert len(result._fc) == 1
        assert result._fc.get_time_scoping().ids == [1]
        field = result._fc[0]
        op = transient_simulation._model.operator("EPEL")
        time_scoping = dpf.time_freq_scoping_factory.scoping_by_set(
            1, server=transient_simulation._model._server
        )
        op.connect(0, time_scoping)
        op.connect(9, post.locations.elemental_nodal)
        equivalent_op = transient_simulation._model.operator(name="eqv_fc")
        equivalent_op.connect(0, op.outputs.fields_container)
        average_op = transient_simulation._model.operator(name="to_nodal_fc")
        average_op.connect(0, equivalent_op.outputs.fields_container)
        field_ref = average_op.outputs.fields_container()[0]
        assert field.component_count == 1
        assert np.allclose(field.data, field_ref.data)

    def test_elastic_strain_eqv_von_mises_elemental(self, transient_simulation):
        result = transient_simulation.elastic_strain_eqv_von_mises_elemental(
            set_ids=[1]
        )
        assert len(result._fc) == 1
        assert result._fc.get_time_scoping().ids == [1]
        field = result._fc[0]
        op = transient_simulation._model.operator("EPEL")
        time_scoping = dpf.time_freq_scoping_factory.scoping_by_set(
            1, server=transient_simulation._model._server
        )
        op.connect(0, time_scoping)
        op.connect(9, post.locations.elemental_nodal)
        equivalent_op = transient_simulation._model.operator(name="eqv_fc")
        equivalent_op.connect(0, op.outputs.fields_container)
        average_op = transient_simulation._model.operator(name="to_elemental_fc")
        average_op.connect(0, equivalent_op.outputs.fields_container)
        field_ref = average_op.outputs.fields_container()[0]
        assert field.component_count == 1
        assert np.allclose(field.data, field_ref.data)

    def test_external_layer(
        self, transient_simulation: post.TransientMechanicalSimulation
    ):
        result = transient_simulation.displacement(all_sets=True, external_layer=True)
        assert len(result.columns.set_ids) == 20
        assert len(result.index.mesh_index) == 393
        assert np.allclose(
            result.select(set_ids=[2]).max(axis="node_ids").array,
            [5.14806800e-07, 1.63151192e-03, 9.78100326e-06],
        )
        result = transient_simulation.displacement(
            set_ids=[1], external_layer=[1, 2, 3]
        )
        assert len(result.index.mesh_index) == 44
        result = transient_simulation.stress_principal_elemental(
            external_layer=[1, 2, 3]
        )
        assert len(result.index.mesh_index) == 3
        result = transient_simulation.elastic_strain_eqv_von_mises_elemental(
            external_layer=[1, 2, 3]
        )
        assert len(result.index.mesh_index) == 3
        result = transient_simulation.stress_principal_nodal(external_layer=[1, 2, 3])
        assert len(result.index.mesh_index) == 44
        result = transient_simulation.elastic_strain_eqv_von_mises_nodal(
            external_layer=[1, 2, 3]
        )
        assert len(result.index.mesh_index) == 44

    def test_skin_layer(self, transient_simulation: post.TransientMechanicalSimulation):
        result = transient_simulation.displacement(all_sets=True, skin=True)
        assert len(result.columns.set_ids) == 20
        if SERVERS_VERSION_GREATER_THAN_OR_EQUAL_TO_7_1:
            assert len(result.index.mesh_index) == 374
        else:
            assert len(result.index.mesh_index) == 393
        assert np.allclose(
            result.select(set_ids=[2]).max(axis="node_ids").array,
            [5.14806800e-07, 1.63151192e-03, 9.78100326e-06],
        )

    def test_skin_layer2(
        self, transient_simulation: post.TransientMechanicalSimulation
    ):
        result = transient_simulation.displacement(set_ids=[1], skin=[1, 2, 3])
        assert len(result.index.mesh_index) == 44

    def test_skin_layer3(
        self, transient_simulation: post.TransientMechanicalSimulation
    ):
        result = transient_simulation.stress_principal_elemental(
            skin=list(range(1, 100))
        )
        if SERVERS_VERSION_GREATER_THAN_OR_EQUAL_TO_7_1:
            assert len(result.index.mesh_index) == 124
        else:
            assert len(result.index.mesh_index) == 240

    def test_skin_layer4(
        self, transient_simulation: post.TransientMechanicalSimulation
    ):
        result = transient_simulation.elastic_strain_eqv_von_mises_elemental(
            skin=list(range(1, 100))
        )
        if SERVERS_VERSION_GREATER_THAN_OR_EQUAL_TO_7_1:
            assert len(result.index.mesh_index) == 124
        else:
            assert len(result.index.mesh_index) == 240

    def test_skin_layer5(
        self, transient_simulation: post.TransientMechanicalSimulation
    ):
        result = transient_simulation.stress_principal_nodal(skin=list(range(1, 100)))
        if SERVERS_VERSION_GREATER_THAN_OR_EQUAL_TO_7_1:
            assert len(result.index.mesh_index) == 374
        else:
            assert len(result.index.mesh_index) == 393

    def test_skin_layer6(
        self, transient_simulation: post.TransientMechanicalSimulation
    ):
        result = transient_simulation.elastic_strain_eqv_von_mises_nodal(
            skin=list(range(1, 100))
        )
        if SERVERS_VERSION_GREATER_THAN_OR_EQUAL_TO_7_1:
            assert len(result.index.mesh_index) == 374
        else:
            assert len(result.index.mesh_index) == 393


class TestModalMechanicalSimulation:
    @fixture
    def frame_modal_simulation(self, modalframe):
        return post.load_simulation(
            data_sources=modalframe,
            simulation_type=AvailableSimulationTypes.modal_mechanical,
        )

    def test_cyclic(self, simple_cyclic):
        simulation = post.ModalMechanicalSimulation(simple_cyclic)
        displacement = simulation.displacement(expand_cyclic=False)
        assert "base_sector" in displacement.columns.names
        assert len(displacement.mesh_index) == 51

        displacement = simulation.displacement(expand_cyclic=True)
        assert "base_sector" not in displacement.columns.names
        assert len(displacement.mesh_index) == 408

        with pytest.raises(
            ValueError,
            match="'phase_angle_cyclic' argument only accepts a single float value.",
        ):
            _ = simulation.displacement(phase_angle_cyclic=[0.1])

        with pytest.raises(
            ValueError,
            match="Sector selection with 'expand_cyclic' starts at 1.",
        ):
            _ = simulation.displacement(expand_cyclic=[0])

        displacement = simulation.displacement(phase_angle_cyclic=90)
        assert displacement
        displacement = simulation.displacement(phase_angle_cyclic=90.0)
        assert displacement

    def test_multi_stage(self, multi_stage_cyclic):
        simulation = post.ModalMechanicalSimulation(multi_stage_cyclic)

        displacement = simulation.displacement(expand_cyclic=False)
        assert "base_sector" in displacement.columns.names
        assert "stage" in displacement.columns.names
        assert len(displacement.mesh_index) == 3595

        displacement = simulation.displacement(expand_cyclic=True)
        assert "base_sector" not in displacement.columns.names
        assert "stage" not in displacement.columns.names
        assert len(displacement.mesh_index) == 26742

        with pytest.raises(
            ValueError,
            match="Sector selection with 'expand_cyclic' starts at 1.",
        ):
            _ = simulation.displacement(expand_cyclic=[[0, 1], 1])

        displacement = simulation.displacement(expand_cyclic=[1, 2])
        assert "base_sector" not in displacement.columns.names
        assert "stage" not in displacement.columns.names
        assert len(displacement.mesh_index) == 18717

        displacement = simulation.displacement(expand_cyclic=[[1, 2], 1])
        assert "base_sector" not in displacement.columns.names
        assert "stage" not in displacement.columns.names
        assert len(displacement.mesh_index) == 5644

        displacement = simulation.displacement(expand_cyclic=[[1, 2], [1, 2]])
        # print(displacement)
        assert "base_sector" not in displacement.columns.names
        assert "stage" not in displacement.columns.names
        assert len(displacement.mesh_index) == 6848

        with pytest.raises(
            ValueError, match="'expand_cyclic' only accepts lists of int values >= 1."
        ):
            _ = simulation.displacement(expand_cyclic=[[1, 2], [0.2, 2]])

        with pytest.raises(
            ValueError,
            match="'expand_cyclic' argument can only be a boolean or a list.",
        ):
            _ = simulation.displacement(expand_cyclic=1)

    def test_displacement(self, modal_simulation):
        # print(modal_simulation)
        result = modal_simulation.displacement(
            components=["X"],
            node_ids=[2, 3, 4],
            all_sets=True,
        )
        assert len(result._fc) == 45
        assert len(result._fc.get_time_scoping().ids) == 45

        result = modal_simulation.displacement(components=["X"], node_ids=[2, 3, 4])
        assert len(result._fc) == 1
        assert result._fc.get_time_scoping().ids == [1]
        field = result._fc[0]
        op = modal_simulation._model.operator("UX")
        time_scoping = dpf.time_freq_scoping_factory.scoping_by_set(
            1, server=modal_simulation._model._server
        )
        op.connect(0, time_scoping)
        mesh_scoping = dpf.mesh_scoping_factory.nodal_scoping(
            [2, 3, 4], server=modal_simulation._model._server
        )
        op.connect(1, mesh_scoping)
        field_ref = op.eval()[0]
        assert field.component_count == 1
        assert field.data.shape == (3,)
        assert np.allclose(field.data, field_ref.data)

    def test_reaction_force(self, allkindofcomplexity):
        modal_simulation = post.load_simulation(
            data_sources=allkindofcomplexity,
            simulation_type=AvailableSimulationTypes.modal_mechanical,
        )
        result = modal_simulation.reaction_force(set_ids=[1])
        assert len(result._fc) == 1
        assert result._fc.get_time_scoping().ids == [1]
        field = result._fc[0]
        op = modal_simulation._model.operator("RF")
        field_ref = op.eval()[0]
        assert field.component_count == 3
        assert np.allclose(field.data, field_ref.data)

    # @pytest.mark.skipif(
    #     not SERVERS_VERSION_GREATER_THAN_OR_EQUAL_TO_5_0,
    #     reason="Available starting DPF 5.0",
    # )
    # def test_element_nodal_forces(self, allkindofcomplexity):
    #     modal_simulation = post.load_simulation(
    #         data_sources=allkindofcomplexity,
    #         simulation_type=AvailableSimulationTypes.modal_mechanical,
    #     )
    #     result = modal_simulation.element_nodal_forces(set_ids=[1])
    #     assert len(result._fc) == 1
    #     assert result._fc.get_time_scoping().ids == [1]
    #     field = result._fc[0]
    #     op = modal_simulation._model.operator("ENF")
    #     op.inputs.bool_rotate_to_global.connect(False)
    #     field_ref = op.eval()[0]
    #     assert field.component_count == 3
    #     assert np.allclose(field.data, field_ref.data)
    #
    # @pytest.mark.skipif(
    #     not SERVERS_VERSION_GREATER_THAN_OR_EQUAL_TO_5_0,
    #     reason="Available starting DPF 5.0",
    # )
    # def test_element_nodal_forces_nodal(self, allkindofcomplexity):
    #     modal_simulation = post.load_simulation(
    #         data_sources=allkindofcomplexity,
    #         simulation_type=AvailableSimulationTypes.modal_mechanical,
    #     )
    #     result = modal_simulation.element_nodal_forces_nodal(set_ids=[1])
    #     assert len(result._fc) == 3
    #     assert result._fc.get_time_scoping().ids == [1]
    #     field = result._fc[0]
    #     op = modal_simulation._model.operator("ENF")
    #     op.inputs.bool_rotate_to_global.connect(False)
    #     op.connect(9, post.locations.nodal)
    #     field_ref = op.eval()[0]
    #     assert field.component_count == 3
    #     assert np.allclose(field.data, field_ref.data)
    #
    # @pytest.mark.skipif(
    #     not SERVERS_VERSION_GREATER_THAN_OR_EQUAL_TO_5_0,
    #     reason="Available starting DPF 5.0",
    # )
    # def test_element_nodal_forces_elemental(self, allkindofcomplexity):
    #     modal_simulation = post.load_simulation(
    #         data_sources=allkindofcomplexity,
    #         simulation_type=AvailableSimulationTypes.modal_mechanical,
    #     )
    #     result = modal_simulation.element_nodal_forces_elemental(set_ids=[1])
    #     assert len(result._fc) == 3
    #     assert result._fc.get_time_scoping().ids == [1]
    #     field = result._fc[0]
    #     op = modal_simulation._model.operator("ENF")
    #     op.inputs.bool_rotate_to_global.connect(False)
    #     op.connect(9, post.locations.elemental)
    #     field_ref = op.eval()[0]
    #     assert field.component_count == 3
    #     assert np.allclose(field.data, field_ref.data)

    def test_stress(self, modal_simulation):
        result = modal_simulation.stress(components=1, modes=[2])
        assert len(result._fc) == 1
        assert result._fc.get_time_scoping().ids == [2]
        field = result._fc[0]
        op = modal_simulation._model.operator("SX")
        time_scoping = dpf.time_freq_scoping_factory.scoping_by_set(
            2, server=modal_simulation._model._server
        )
        op.connect(0, time_scoping)
        op.connect(9, post.locations.elemental_nodal)
        field_ref = op.eval()[0]
        assert field.component_count == 1
        assert np.allclose(field.data, field_ref.data)

    def test_stress_elemental(self, modal_simulation):
        result = modal_simulation.stress_elemental(components=1, set_ids=[2])
        assert len(result._fc) == 2
        assert result._fc.get_time_scoping().ids == [2]
        field = result._fc[0]
        op = modal_simulation._model.operator("SX")
        time_scoping = dpf.time_freq_scoping_factory.scoping_by_set(
            2, server=modal_simulation._model._server
        )
        op.connect(0, time_scoping)
        op.connect(9, post.locations.elemental)
        field_ref = op.eval()[0]
        assert field.component_count == 1
        assert np.allclose(field.data, field_ref.data)

    def test_stress_nodal(self, modal_simulation):
        result = modal_simulation.stress_nodal(components=1, set_ids=[2])
        assert len(result._fc) == 2
        assert result._fc.get_time_scoping().ids == [2]
        field = result._fc[0]
        op = modal_simulation._model.operator("SX")
        time_scoping = dpf.time_freq_scoping_factory.scoping_by_set(
            2, server=modal_simulation._model._server
        )
        op.connect(0, time_scoping)
        op.connect(9, post.locations.nodal)
        field_ref = op.eval()[0]
        assert field.component_count == 1
        assert np.allclose(field.data, field_ref.data)

    def test_stress_principal(self, modal_simulation):
        result = modal_simulation.stress_principal(components=1, set_ids=[2])
        assert len(result._fc) == 1
        assert result._fc.get_time_scoping().ids == [2]
        field = result._fc[0]
        op = modal_simulation._model.operator("S1")
        time_scoping = dpf.time_freq_scoping_factory.scoping_by_set(
            2, server=modal_simulation._model._server
        )
        op.connect(0, time_scoping)
        op.connect(9, post.locations.elemental_nodal)
        field_ref = op.eval()[0]
        assert field.component_count == 1
        assert np.allclose(field.data, field_ref.data)

    def test_stress_principal_nodal(self, modal_simulation):
        result = modal_simulation.stress_principal_nodal(components=2, set_ids=[2])
        assert len(result._fc) == 2
        assert result._fc.get_time_scoping().ids == [2]
        field = result._fc[0]
        op = modal_simulation._model.operator("S2")
        time_scoping = dpf.time_freq_scoping_factory.scoping_by_set(
            2, server=modal_simulation._model._server
        )
        op.connect(0, time_scoping)
        op.connect(9, post.locations.nodal)
        field_ref = op.eval()[0]
        assert field.component_count == 1
        assert np.allclose(field.data, field_ref.data)

    def test_stress_principal_elemental(self, modal_simulation):
        result = modal_simulation.stress_principal_elemental(components=3, set_ids=[2])
        assert len(result._fc) == 2
        assert result._fc.get_time_scoping().ids == [2]
        field = result._fc[0]
        op = modal_simulation._model.operator("S3")
        time_scoping = dpf.time_freq_scoping_factory.scoping_by_set(
            2, server=modal_simulation._model._server
        )
        op.connect(0, time_scoping)
        op.connect(9, post.locations.elemental)
        field_ref = op.eval()[0]
        assert field.component_count == 1
        assert np.allclose(field.data, field_ref.data)

    def test_stress_eqv_von_mises(self, modal_simulation):
        result = modal_simulation.stress_eqv_von_mises(set_ids=[2])
        assert len(result._fc) == 1
        assert result._fc.get_time_scoping().ids == [2]
        field = result._fc[0]
        op = modal_simulation._model.operator("S_eqv")
        time_scoping = dpf.time_freq_scoping_factory.scoping_by_set(
            2, server=modal_simulation._model._server
        )
        op.connect(0, time_scoping)
        op.connect(9, post.locations.elemental_nodal)
        field_ref = op.eval()[0]
        assert field.component_count == 1
        assert np.allclose(field.data, field_ref.data)

    def test_stress_eqv_von_mises_elemental(self, modal_simulation):
        result = modal_simulation.stress_eqv_von_mises_elemental(set_ids=[2])
        assert len(result._fc) == 2
        assert result._fc.get_time_scoping().ids == [2]
        field = result._fc[0]
        op = modal_simulation._model.operator("S_eqv")
        time_scoping = dpf.time_freq_scoping_factory.scoping_by_set(
            2, server=modal_simulation._model._server
        )
        op.connect(0, time_scoping)
        op.connect(9, post.locations.elemental)
        field_ref = op.eval()[0]
        assert field.component_count == 1
        assert np.allclose(field.data, field_ref.data)

    def test_stress_eqv_von_mises_nodal(self, modal_simulation):
        result = modal_simulation.stress_eqv_von_mises_nodal(set_ids=[2])
        assert len(result._fc) == 2
        assert result._fc.get_time_scoping().ids == [2]
        field = result._fc[0]
        op = modal_simulation._model.operator("S_eqv")
        time_scoping = dpf.time_freq_scoping_factory.scoping_by_set(
            2, server=modal_simulation._model._server
        )
        op.connect(0, time_scoping)
        op.connect(9, post.locations.nodal)
        field_ref = op.eval()[0]
        assert field.component_count == 1
        assert np.allclose(field.data, field_ref.data)

    def test_elemental_volume(self, modal_simulation):
        result = modal_simulation.elemental_volume(set_ids=[2])
        assert len(result._fc) == 1
        assert result._fc.get_time_scoping().ids == [2]
        field = result._fc[0]
        op = modal_simulation._model.operator("ENG_VOL")
        field_ref = op.eval()[0]
        # print(field_ref)
        assert field.component_count == 1
        assert np.allclose(field.data, field_ref.data)

    def test_elastic_strain(self, modal_simulation):
        result = modal_simulation.elastic_strain(components=1, modes=2)
        assert len(result._fc) == 1
        assert result._fc.get_time_scoping().ids == [2]
        field = result._fc[0]
        op = modal_simulation._model.operator("EPELX")
        time_scoping = dpf.time_freq_scoping_factory.scoping_by_set(
            2, server=modal_simulation._model._server
        )
        op.connect(0, time_scoping)
        op.connect(9, post.locations.elemental_nodal)
        field_ref = op.eval()[0]
        assert field.component_count == 1
        assert np.allclose(field.data, field_ref.data)

    def test_elastic_strain_elemental(self, modal_simulation):
        result = modal_simulation.elastic_strain_elemental(components=1, set_ids=[2])
        assert len(result._fc) == 2
        assert result._fc.get_time_scoping().ids == [2]
        field = result._fc[0]
        op = modal_simulation._model.operator("EPELX")
        time_scoping = dpf.time_freq_scoping_factory.scoping_by_set(
            2, server=modal_simulation._model._server
        )
        op.connect(0, time_scoping)
        op.connect(9, post.locations.elemental)
        field_ref = op.eval()[0]
        assert field.component_count == 1
        assert np.allclose(field.data, field_ref.data)

    def test_elastic_strain_nodal(self, modal_simulation):
        result = modal_simulation.elastic_strain_nodal(components=1, set_ids=[2])
        assert len(result._fc) == 2
        assert result._fc.get_time_scoping().ids == [2]
        field = result._fc[0]
        op = modal_simulation._model.operator("EPELX")
        time_scoping = dpf.time_freq_scoping_factory.scoping_by_set(
            2, server=modal_simulation._model._server
        )
        op.connect(0, time_scoping)
        op.connect(9, post.locations.nodal)
        field_ref = op.eval()[0]
        assert field.component_count == 1
        assert np.allclose(field.data, field_ref.data)

    def test_elastic_strain_principal(self, modal_simulation):
        result = modal_simulation.elastic_strain_principal(components=1, set_ids=[2])
        assert len(result._fc) == 1
        assert result._fc.get_time_scoping().ids == [2]
        field = result._fc[0]
        op = modal_simulation._model.operator("EPEL")
        time_scoping = dpf.time_freq_scoping_factory.scoping_by_set(
            2, server=modal_simulation._model._server
        )
        op.connect(0, time_scoping)
        op.connect(9, post.locations.elemental_nodal)
        principal_op = modal_simulation._model.operator(name="invariants_fc")
        principal_op.connect(0, op.outputs.fields_container)
        field_ref = principal_op.outputs.fields_eig_1()[0]
        assert field.component_count == 1
        assert np.allclose(field.data, field_ref.data)

    def test_elastic_strain_principal_nodal(self, modal_simulation):
        result = modal_simulation.elastic_strain_principal_nodal(
            components=2, set_ids=[2]
        )
        assert len(result._fc) == 2
        assert result._fc.get_time_scoping().ids == [2]
        field = result._fc[0]
        op = modal_simulation._model.operator("EPEL")
        time_scoping = dpf.time_freq_scoping_factory.scoping_by_set(
            2, server=modal_simulation._model._server
        )
        op.connect(0, time_scoping)
        op.connect(9, post.locations.nodal)
        principal_op = modal_simulation._model.operator(name="invariants_fc")
        principal_op.connect(0, op.outputs.fields_container)
        field_ref = principal_op.outputs.fields_eig_2()[0]
        assert field.component_count == 1
        assert np.allclose(field.data, field_ref.data)

    def test_elastic_strain_principal_elemental(self, modal_simulation):
        result = modal_simulation.elastic_strain_principal_elemental(
            components=3, set_ids=[2]
        )
        assert len(result._fc) == 2
        assert result._fc.get_time_scoping().ids == [2]
        field = result._fc[0]
        op = modal_simulation._model.operator("EPEL")
        time_scoping = dpf.time_freq_scoping_factory.scoping_by_set(
            2, server=modal_simulation._model._server
        )
        op.connect(0, time_scoping)
        op.connect(9, post.locations.elemental)
        principal_op = modal_simulation._model.operator(name="invariants_fc")
        principal_op.connect(0, op.outputs.fields_container)
        field_ref = principal_op.outputs.fields_eig_3()[0]
        assert field.component_count == 1
        assert np.allclose(field.data, field_ref.data)

    def test_elastic_strain_eqv_von_mises(self, modal_simulation):
        result = modal_simulation.elastic_strain_eqv_von_mises(set_ids=[1])
        assert len(result._fc) == 1
        assert result._fc.get_time_scoping().ids == [1]
        field = result._fc[0]
        op = modal_simulation._model.operator("EPEL")
        time_scoping = dpf.time_freq_scoping_factory.scoping_by_set(
            1, server=modal_simulation._model._server
        )
        op.connect(0, time_scoping)
        op.connect(9, post.locations.elemental_nodal)
        equivalent_op = modal_simulation._model.operator(name="eqv_fc")
        equivalent_op.connect(0, op.outputs.fields_container)
        field_ref = equivalent_op.outputs.fields_container()[0]
        assert field.component_count == 1
        assert np.allclose(field.data, field_ref.data)

    def test_elastic_strain_eqv_von_mises_nodal(self, modal_simulation):
        result = modal_simulation.elastic_strain_eqv_von_mises_nodal(set_ids=[1])
        assert len(result._fc) == 2
        assert result._fc.get_time_scoping().ids == [1]
        field = result._fc[0]
        op = modal_simulation._model.operator("EPEL")
        time_scoping = dpf.time_freq_scoping_factory.scoping_by_set(
            1, server=modal_simulation._model._server
        )
        op.connect(0, time_scoping)
        op.connect(9, post.locations.elemental_nodal)
        equivalent_op = modal_simulation._model.operator(name="eqv_fc")
        equivalent_op.connect(0, op.outputs.fields_container)
        average_op = modal_simulation._model.operator(name="to_nodal_fc")
        average_op.connect(0, equivalent_op.outputs.fields_container)
        field_ref = average_op.outputs.fields_container()[0]
        assert field.component_count == 1
        assert np.allclose(field.data, field_ref.data)

    def test_elastic_strain_eqv_von_mises_elemental(self, modal_simulation):
        result = modal_simulation.elastic_strain_eqv_von_mises_elemental(set_ids=[1])
        assert len(result._fc) == 2
        assert result._fc.get_time_scoping().ids == [1]
        field = result._fc[0]
        op = modal_simulation._model.operator("EPEL")
        time_scoping = dpf.time_freq_scoping_factory.scoping_by_set(
            1, server=modal_simulation._model._server
        )
        op.connect(0, time_scoping)
        op.connect(9, post.locations.elemental_nodal)
        equivalent_op = modal_simulation._model.operator(name="eqv_fc")
        equivalent_op.connect(0, op.outputs.fields_container)
        average_op = modal_simulation._model.operator(name="to_elemental_fc")
        average_op.connect(0, equivalent_op.outputs.fields_container)
        field_ref = average_op.outputs.fields_container()[0]
        assert field.component_count == 1
        assert np.allclose(field.data, field_ref.data)

    def test_disp_external_layer(
        self, frame_modal_simulation: post.ModalMechanicalSimulation
    ):
        result = frame_modal_simulation.displacement(set_ids=[1], external_layer=True)
        result_all = frame_modal_simulation.displacement(
            set_ids=[1], external_layer=False
        )
        assert len(result.index.mesh_index) == 5886
        assert len(result.index.mesh_index) == len(result_all.index.mesh_index)
        assert np.allclose(
            result.max(axis="node_ids").array, [0.05656421, 9.59989137, 1.08656671]
        )
        result = frame_modal_simulation.displacement(
            set_ids=[1], external_layer=[1, 2, 3]
        )
        assert len(result.index.mesh_index) == 21
        assert np.allclose(
            result.max(axis="node_ids").array, [-0.77876072, 7.08211902, 0.05292333]
        )

    def test_stress_external_layer(
        self, frame_modal_simulation: post.ModalMechanicalSimulation
    ):
        result = frame_modal_simulation.stress_elemental(
            all_sets=True, external_layer=True
        )
        assert len(result.index.mesh_index) == 2842
        assert len(result.columns.set_ids) == 6
        assert np.allclose(
            result.select(set_ids=[3]).max(axis="element_ids").array,
            [
                [
                    464.27737236,
                    627.19576979,
                    1661.52572632,
                    285.47153473,
                    682.4336586,
                    501.27880096,
                ]
            ],
        )
        result = frame_modal_simulation.stress_elemental(
            set_ids=[1], external_layer=[1, 2, 3]
        )
        assert len(result.index.mesh_index) == 3
        assert len(result.columns.set_ids) == 1
        assert np.allclose(
            result.max(axis="element_ids").array,
            [
                [
                    -6.46462837,
                    1.80925381,
                    107.2106514,
                    2.10453892,
                    9.44412744,
                    -2.84251213,
                ]
            ],
        )
        result = frame_modal_simulation.stress_eqv_von_mises_nodal(
            set_ids=[1], external_layer=[1, 2, 3]
        )
        assert len(result.index.mesh_index) == 21
        assert len(result.columns.set_ids) == 1
        assert np.allclose(result.max(axis="node_ids").array, [280.45842315])

    def test_stress_external_layer2(
        self, frame_modal_simulation: post.ModalMechanicalSimulation
    ):
        result = frame_modal_simulation.stress_eqv_von_mises_nodal(
            set_ids=[1], external_layer=True
        )
        assert len(result.index.mesh_index) == 5886
        assert len(result.columns.set_ids) == 1
        assert np.allclose(result.max(axis="node_ids").array, [1285.17926915])

    def test_strain_external_layer(
        self, frame_modal_simulation: post.ModalMechanicalSimulation
    ):
        result = frame_modal_simulation.stress_principal_elemental(
            all_sets=True, external_layer=True
        )
        assert len(result.index.mesh_index) == 2842
        assert len(result.columns.set_ids) == 6
        assert np.allclose(
            result.select(set_ids=[1]).max(axis="element_ids").array, [1282.65478454]
        )
        result = frame_modal_simulation.stress_principal_elemental(
            set_ids=[1], external_layer=[1, 2, 3]
        )
        assert len(result.index.mesh_index) == 3
        assert len(result.columns.set_ids) == 1
        assert np.allclose(result.max(axis="element_ids").array, [123.69229739])
        result = frame_modal_simulation.elastic_strain_eqv_von_mises_nodal(
            set_ids=[1], external_layer=[1, 2, 3]
        )
        assert len(result.index.mesh_index) == 21
        assert len(result.columns.set_ids) == 1
        assert np.allclose(result.max(axis="node_ids").array, [0.00149252])

    def test_strain_external_layer2(
        self, frame_modal_simulation: post.ModalMechanicalSimulation
    ):
        result = frame_modal_simulation.elastic_strain_eqv_von_mises_nodal(
            set_ids=[1], external_layer=True
        )
        assert len(result.index.mesh_index) == 5886
        assert len(result.columns.set_ids) == 1
        assert np.allclose(result.max(axis="node_ids").array, [0.00684776])
        result = frame_modal_simulation.elastic_strain_principal_nodal(
            set_ids=[1], external_layer=[1, 2, 3]
        )
        assert len(result.index.mesh_index) == 21
        assert len(result.columns.set_ids) == 1
        assert np.allclose(result.max(axis="node_ids").array, [0.00131161])

    def test_strain_external_layer3(
        self, frame_modal_simulation: post.ModalMechanicalSimulation
    ):
        result = frame_modal_simulation.elastic_strain_eqv_von_mises_elemental(
            set_ids=[1], external_layer=True
        )
        assert len(result.index.mesh_index) == 2842
        assert len(result.columns.set_ids) == 1
        assert np.allclose(result.max(axis="element_ids").array, [0.00620539])

    def test_disp_skin(self, frame_modal_simulation: post.ModalMechanicalSimulation):
        result = frame_modal_simulation.displacement(set_ids=[1], skin=True)
        result_all = frame_modal_simulation.displacement(set_ids=[1], skin=False)
        if SERVERS_VERSION_GREATER_THAN_OR_EQUAL_TO_7_1:
            assert len(result.index.mesh_index) == 4068
        else:
            assert len(result.index.mesh_index) == 5828
        assert np.allclose(
            result.max(axis="node_ids").array, [0.05656421, 9.59989137, 1.08656671]
        )
        result = frame_modal_simulation.displacement(set_ids=[1], skin=[1, 2, 3])
        assert len(result.index.mesh_index) == 21
        assert np.allclose(
            result.max(axis="node_ids").array, [-0.77876072, 7.08211902, 0.05292333]
        )

    def test_stress_skin(self, frame_modal_simulation: post.ModalMechanicalSimulation):
        if frame_modal_simulation._model._server.meet_version("7.1"):
            result = frame_modal_simulation.stress_elemental(all_sets=True, skin=True)
            assert len(result.index.mesh_index) == 2048
            assert len(result.columns.set_ids) == 6
        elif frame_modal_simulation._model._server.meet_version("6.2"):
            result = frame_modal_simulation.stress_elemental(all_sets=True, skin=True)
            assert len(result.index.mesh_index) == 11146
            assert len(result.columns.set_ids) == 6
        result = frame_modal_simulation.stress_elemental(
            set_ids=[1], skin=list(range(1, 100))
        )
        assert len(result.columns.set_ids) == 1
        if SERVERS_VERSION_GREATER_THAN_OR_EQUAL_TO_8_0:
            assert len(result.index.mesh_index) == 132
            assert np.allclose(
                result.max(axis="element_ids").array,
                [
                    [
                        88.09000492095947,
                        426.211181640625,
                        747.8219401041666,
                        30.50066868464152,
                        412.8089192708333,
                        109.25983428955078,
                    ]
                ],
            )
        elif SERVERS_VERSION_GREATER_THAN_OR_EQUAL_TO_7_1:
            assert len(result.index.mesh_index) == 36
            assert np.allclose(
                result.max(axis="element_ids").array,
                [
                    [
                        36.52192259,
                        58.73246002,
                        371.72294617,
                        12.80614456,
                        134.60557556,
                        38.0447108,
                    ]
                ],
            )
        else:
            assert len(result.index.mesh_index) == 110
            assert np.allclose(
                result.max(axis="element_ids").array,
                [
                    [
                        36.52192259,
                        58.73246002,
                        371.72294617,
                        25.97949378,
                        139.83338165,
                        69.25232569,
                    ]
                ],
            )

    def test_stress_skin2(self, frame_modal_simulation: post.ModalMechanicalSimulation):
        result = frame_modal_simulation.stress_eqv_von_mises_nodal(
            set_ids=[1], skin=frame_modal_simulation.mesh.element_ids
        )
        if SERVERS_VERSION_GREATER_THAN_OR_EQUAL_TO_7_1:
            assert len(result.index.mesh_index) == 4068
            assert np.allclose(result.max(axis="node_ids").array, [1295.83764693])
        else:
            assert len(result.index.mesh_index) == 5828
            assert np.allclose(result.max(axis="node_ids").array, [1285.17926915])
        assert len(result.columns.set_ids) == 1
        result = frame_modal_simulation.stress_eqv_von_mises_nodal(
            set_ids=[1], skin=True
        )
        if SERVERS_VERSION_GREATER_THAN_OR_EQUAL_TO_7_1:
            assert len(result.index.mesh_index) == 4068
        else:
            assert len(result.index.mesh_index) == 5828
        assert len(result.columns.set_ids) == 1

    def test_strain_skin(self, frame_modal_simulation: post.ModalMechanicalSimulation):
        if frame_modal_simulation._model._server.meet_version("7.1"):
            result = frame_modal_simulation.stress_principal_elemental(
                all_sets=True, skin=True
            )
            assert len(result.index.mesh_index) == 2048
            assert len(result.columns.set_ids) == 6
            assert np.allclose(
                result.select(set_ids=[1]).max(axis="element_ids").array,
                [1339.75343629],
            )
        elif frame_modal_simulation._model._server.meet_version("6.2"):
            result = frame_modal_simulation.stress_principal_elemental(
                all_sets=True, skin=True
            )
            assert len(result.index.mesh_index) == 11146
            assert len(result.columns.set_ids) == 6
            assert np.allclose(
                result.select(set_ids=[1]).max(axis="element_ids").array,
                [1602.16293782],
            )
        result = frame_modal_simulation.stress_principal_elemental(
            set_ids=[1], skin=list(range(1, 100))
        )
        if SERVERS_VERSION_GREATER_THAN_OR_EQUAL_TO_8_0:
            assert len(result.index.mesh_index) == 132
        elif SERVERS_VERSION_GREATER_THAN_OR_EQUAL_TO_7_1:
            assert len(result.index.mesh_index) == 36
        else:
            assert len(result.index.mesh_index) == 110
        assert len(result.columns.set_ids) == 1

    def test_strain_skin2(self, frame_modal_simulation: post.ModalMechanicalSimulation):
        result = frame_modal_simulation.elastic_strain_eqv_von_mises_nodal(
            set_ids=[1], skin=frame_modal_simulation.mesh.element_ids
        )
        if SERVERS_VERSION_GREATER_THAN_OR_EQUAL_TO_7_1:
            assert len(result.index.mesh_index) == 4068
            assert np.allclose(result.max(axis="node_ids").array, [0.00695066])
        else:
            assert len(result.index.mesh_index) == 5828
            assert np.allclose(result.max(axis="node_ids").array, [0.00684776])
        assert len(result.columns.set_ids) == 1

    def test_strain_skin3(self, frame_modal_simulation: post.ModalMechanicalSimulation):
        result = frame_modal_simulation.elastic_strain_eqv_von_mises_nodal(
            set_ids=[1], skin=True
        )
        if SERVERS_VERSION_GREATER_THAN_OR_EQUAL_TO_7_1:
            assert len(result.index.mesh_index) == 4068
        else:
            assert len(result.index.mesh_index) == 5828
        assert len(result.columns.set_ids) == 1
        result = frame_modal_simulation.elastic_strain_principal_nodal(
            set_ids=[1], skin=frame_modal_simulation.mesh.element_ids
        )
        if SERVERS_VERSION_GREATER_THAN_OR_EQUAL_TO_7_1:
            assert len(result.index.mesh_index) == 4068
        else:
            assert len(result.index.mesh_index) == 5828
        assert len(result.columns.set_ids) == 1
        result = frame_modal_simulation.elastic_strain_eqv_von_mises_elemental(
            set_ids=[1], skin=True
        )
        if SERVERS_VERSION_GREATER_THAN_OR_EQUAL_TO_7_1:
            assert len(result.index.mesh_index) == 2048
        else:
            assert len(result.index.mesh_index) == 11146
        assert len(result.columns.set_ids) == 1


class TestHarmonicMechanicalSimulation:
    def test_cyclic(self, simple_cyclic):
        simulation = post.HarmonicMechanicalSimulation(simple_cyclic)
        result = simulation.displacement(expand_cyclic=False)
        # print(result)
        assert "base_sector" in result.columns.names
        result = simulation.displacement(expand_cyclic=True)
        # print(result)
        assert "base_sector" not in result.columns.names

    def test_multi_stage(self, multi_stage_cyclic):
        simulation = post.HarmonicMechanicalSimulation(multi_stage_cyclic)
        result = simulation.displacement(expand_cyclic=False)
        # print(result)
        assert "base_sector" in result.columns.names
        assert "stage" in result.columns.names
        result = simulation.displacement(expand_cyclic=True)
        # print(result)
        assert "base_sector" not in result.columns.names
        assert "stage" not in result.columns.names

    @pytest.mark.skipif(
        not SERVERS_VERSION_GREATER_THAN_OR_EQUAL_TO_4_0,
        reason="Available starting DPF 4.0",
    )
    def test_with_grpc_server(self, complex_model, grpc_server):
        simulation = post.HarmonicMechanicalSimulation(
            complex_model, server=grpc_server
        )
        assert simulation._model._server != dpf.SERVER
        _ = simulation.displacement()
        _ = simulation.displacement(skin=True)

    def test_displacement(self, harmonic_simulation):
        # print(harmonic_simulation)

        result = harmonic_simulation.displacement(components=["X"], node_ids=[2, 3, 4])
        assert len(result._fc) == 2
        assert result._fc.get_time_scoping().ids == [1]
        field = result._fc[0]
        op = harmonic_simulation._model.operator("UX")
        time_scoping = dpf.time_freq_scoping_factory.scoping_by_set(
            1, server=harmonic_simulation._model._server
        )
        op.connect(0, time_scoping)
        mesh_scoping = dpf.mesh_scoping_factory.nodal_scoping(
            [2, 3, 4], server=harmonic_simulation._model._server
        )
        op.connect(1, mesh_scoping)
        field_ref = op.eval()[0]
        assert field.component_count == 1
        assert field.data.shape == (3,)
        assert np.allclose(field.data, field_ref.data)

    # def test_amplitude(self, harmonic_simulation):
    #     result = harmonic_simulation.displacement(
    #         components=["X"], node_ids=[2, 3, 4], amplitude=True
    #     )
    #     assert len(result._fc) == 1
    #     assert result._fc.get_time_scoping().ids == [1]
    #     field = result._fc[0]
    #
    #     op = harmonic_simulation._model.operator("UX")
    #     time_scoping = dpf.time_freq_scoping_factory.scoping_by_set(
    #         1, server=harmonic_simulation._model._server
    #     )
    #     op.connect(0, time_scoping)
    #     mesh_scoping = dpf.mesh_scoping_factory.nodal_scoping(
    #         [2, 3, 4], server=harmonic_simulation._model._server
    #     )
    #     op.connect(1, mesh_scoping)
    #     amplitude_op = harmonic_simulation._model.operator("amplitude_fc")
    #     amplitude_op.connect(0, op.outputs.fields_container)
    #     field_ref = amplitude_op.eval()[0]
    #
    #     assert field.component_count == 1
    #     assert field.data.shape == (3,)
    #     assert np.allclose(field.data, field_ref.data)

    # def test_velocity(self, harmonic_simulation):
    #     print(harmonic_simulation)
    #
    #     result = harmonic_simulation.velocity(components=["X"], node_ids=[2, 3, 4])
    #     assert len(result._fc) == 2
    #     assert result._fc.get_time_scoping().ids == [1]
    #     field = result._fc[0]
    #     op = harmonic_simulation._model.operator("VX")
    #     time_scoping = dpf.time_freq_scoping_factory.scoping_by_set(
    #         1, server=harmonic_simulation._model._server
    #     )
    #     op.connect(0, time_scoping)
    #     mesh_scoping = dpf.mesh_scoping_factory.nodal_scoping(
    #         [2, 3, 4], server=harmonic_simulation._model._server
    #     )
    #     op.connect(1, mesh_scoping)
    #     field_ref = op.eval()[0]
    #     assert field.component_count == 1
    #     assert field.data.shape == (3,)
    #     assert np.allclose(field.data, field_ref.data)
    #
    # def test_acceleration(self, harmonic_simulation):
    #     print(harmonic_simulation)
    #
    #     result = harmonic_simulation.acceleration(components=["X"], node_ids=[2, 3, 4])
    #     assert len(result._fc) == 2
    #     assert result._fc.get_time_scoping().ids == [1]
    #     field = result._fc[0]
    #     op = harmonic_simulation._model.operator("AX")
    #     time_scoping = dpf.time_freq_scoping_factory.scoping_by_set(
    #         1, server=harmonic_simulation._model._server
    #     )
    #     op.connect(0, time_scoping)
    #     mesh_scoping = dpf.mesh_scoping_factory.nodal_scoping(
    #         [2, 3, 4], server=harmonic_simulation._model._server
    #     )
    #     op.connect(1, mesh_scoping)
    #     field_ref = op.eval()[0]
    #     assert field.component_count == 1
    #     assert field.data.shape == (3,)
    #     assert np.allclose(field.data, field_ref.data)

    def test_reaction_force(self, allkindofcomplexity):
        harmonic_simulation = post.load_simulation(
            data_sources=allkindofcomplexity,
            simulation_type=AvailableSimulationTypes.harmonic_mechanical,
        )
        result = harmonic_simulation.reaction_force(set_ids=[1])
        assert len(result._fc) == 1
        assert result._fc.get_time_scoping().ids == [1]
        field = result._fc[0]
        op = harmonic_simulation._model.operator("RF")
        field_ref = op.eval()[0]
        assert field.component_count == 3
        assert np.allclose(field.data, field_ref.data)

    # @pytest.mark.skipif(
    #     not SERVERS_VERSION_GREATER_THAN_OR_EQUAL_TO_5_0,
    #     reason="Available starting DPF 5.0",
    # )
    # def test_element_nodal_forces(self, allkindofcomplexity):
    #     harmonic_simulation = post.load_simulation(
    #         data_sources=allkindofcomplexity,
    #         simulation_type=AvailableSimulationTypes.harmonic_mechanical,
    #     )
    #     result = harmonic_simulation.element_nodal_forces(set_ids=[1])
    #     assert len(result._fc) == 1
    #     assert result._fc.get_time_scoping().ids == [1]
    #     field = result._fc[0]
    #     op = harmonic_simulation._model.operator("ENF")
    #     op.inputs.bool_rotate_to_global.connect(False)
    #     field_ref = op.eval()[0]
    #     assert field.component_count == 3
    #     assert np.allclose(field.data, field_ref.data)
    #
    # @pytest.mark.skipif(
    #     not SERVERS_VERSION_GREATER_THAN_OR_EQUAL_TO_5_0,
    #     reason="Available starting DPF 5.0",
    # )
    # def test_element_nodal_forces_nodal(self, allkindofcomplexity):
    #     harmonic_simulation = post.load_simulation(
    #         data_sources=allkindofcomplexity,
    #         simulation_type=AvailableSimulationTypes.harmonic_mechanical,
    #     )
    #     result = harmonic_simulation.element_nodal_forces_nodal(set_ids=[1])
    #     assert len(result._fc) == 3
    #     assert result._fc.get_time_scoping().ids == [1]
    #     field = result._fc[0]
    #     op = harmonic_simulation._model.operator("ENF")
    #     op.inputs.bool_rotate_to_global.connect(False)
    #     op.connect(9, post.locations.nodal)
    #     field_ref = op.eval()[0]
    #     assert field.component_count == 3
    #     assert np.allclose(field.data, field_ref.data)
    #
    # @pytest.mark.skipif(
    #     not SERVERS_VERSION_GREATER_THAN_OR_EQUAL_TO_5_0,
    #     reason="Available starting DPF 5.0",
    # )
    # def test_element_nodal_forces_elemental(self, allkindofcomplexity):
    #     harmonic_simulation = post.load_simulation(
    #         data_sources=allkindofcomplexity,
    #         simulation_type=AvailableSimulationTypes.harmonic_mechanical,
    #     )
    #     result = harmonic_simulation.element_nodal_forces_elemental(set_ids=[1])
    #     assert len(result._fc) == 3
    #     assert result._fc.get_time_scoping().ids == [1]
    #     field = result._fc[0]
    #     op = harmonic_simulation._model.operator("ENF")
    #     op.inputs.bool_rotate_to_global.connect(False)
    #     op.connect(9, post.locations.elemental)
    #     field_ref = op.eval()[0]
    #     assert field.component_count == 3
    #     assert np.allclose(field.data, field_ref.data)

    def test_stress(self, harmonic_simulation):
        # print(harmonic_simulation)
        result = harmonic_simulation.stress(components=1, set_ids=[1])
        assert len(result._fc) == 2
        assert result._fc.get_time_scoping().ids == [1]
        field = result._fc[0]
        op = harmonic_simulation._model.operator("SX")
        time_scoping = dpf.time_freq_scoping_factory.scoping_by_set(
            1, server=harmonic_simulation._model._server
        )
        op.connect(0, time_scoping)
        op.connect(9, post.locations.elemental_nodal)
        field_ref = op.eval()[0]
        assert field.component_count == 1
        assert np.allclose(field.data, field_ref.data)

    def test_stress_elemental(self, harmonic_simulation):
        result = harmonic_simulation.stress_elemental(components=1, set_ids=[1])
        assert len(result._fc) == 2
        assert result._fc.get_time_scoping().ids == [1]
        field = result._fc[0]
        op = harmonic_simulation._model.operator("SX")
        time_scoping = dpf.time_freq_scoping_factory.scoping_by_set(
            1, server=harmonic_simulation._model._server
        )
        op.connect(0, time_scoping)
        op.connect(9, post.locations.elemental)
        field_ref = op.eval()[0]
        assert field.component_count == 1
        assert np.allclose(field.data, field_ref.data)

    def test_stress_nodal(self, harmonic_simulation):
        result = harmonic_simulation.stress_nodal(components=1, set_ids=[1])
        assert len(result._fc) == 2
        assert result._fc.get_time_scoping().ids == [1]
        field = result._fc[0]
        op = harmonic_simulation._model.operator("SX")
        time_scoping = dpf.time_freq_scoping_factory.scoping_by_set(
            1, server=harmonic_simulation._model._server
        )
        op.connect(0, time_scoping)
        op.connect(9, post.locations.nodal)
        field_ref = op.eval()[0]
        assert field.component_count == 1
        assert np.allclose(field.data, field_ref.data)

    def test_stress_principal(self, harmonic_simulation):
        result = harmonic_simulation.stress_principal(components=1, set_ids=[1])
        assert len(result._fc) == 2
        assert result._fc.get_time_scoping().ids == [1]
        field = result._fc[0]
        op = harmonic_simulation._model.operator("S1")
        time_scoping = dpf.time_freq_scoping_factory.scoping_by_set(
            1, server=harmonic_simulation._model._server
        )
        op.connect(0, time_scoping)
        op.connect(9, post.locations.elemental_nodal)
        field_ref = op.eval()[0]
        assert field.component_count == 1
        assert np.allclose(field.data, field_ref.data)

    def test_stress_principal_nodal(self, harmonic_simulation):
        result = harmonic_simulation.stress_principal_nodal(components=2, set_ids=[1])
        assert len(result._fc) == 2
        assert result._fc.get_time_scoping().ids == [1]
        field = result._fc[0]
        op = harmonic_simulation._model.operator("S2")
        time_scoping = dpf.time_freq_scoping_factory.scoping_by_set(
            1, server=harmonic_simulation._model._server
        )
        op.connect(0, time_scoping)
        op.connect(9, post.locations.nodal)
        field_ref = op.eval()[0]
        assert field.component_count == 1
        assert np.allclose(field.data, field_ref.data)

    def test_stress_principal_elemental(self, harmonic_simulation):
        result = harmonic_simulation.stress_principal_elemental(
            components=3, set_ids=[1]
        )
        assert len(result._fc) == 2
        assert result._fc.get_time_scoping().ids == [1]
        field = result._fc[0]
        op = harmonic_simulation._model.operator("S3")
        time_scoping = dpf.time_freq_scoping_factory.scoping_by_set(
            1, server=harmonic_simulation._model._server
        )
        op.connect(0, time_scoping)
        op.connect(9, post.locations.elemental)
        field_ref = op.eval()[0]
        assert field.component_count == 1
        assert np.allclose(field.data, field_ref.data)

    def test_stress_eqv_von_mises(self, harmonic_simulation):
        result = harmonic_simulation.stress_eqv_von_mises(set_ids=[1])
        assert len(result._fc) == 2
        assert result._fc.get_time_scoping().ids == [1]
        field = result._fc[0]
        op = harmonic_simulation._model.operator("S_eqv")
        time_scoping = dpf.time_freq_scoping_factory.scoping_by_set(
            1, server=harmonic_simulation._model._server
        )
        op.connect(0, time_scoping)
        op.connect(9, post.locations.elemental_nodal)
        field_ref = op.eval()[0]
        assert field.component_count == 1
        assert np.allclose(field.data, field_ref.data)

    def test_stress_eqv_von_mises_elemental(self, harmonic_simulation):
        result = harmonic_simulation.stress_eqv_von_mises_elemental(set_ids=[1])
        assert len(result._fc) == 2
        assert result._fc.get_time_scoping().ids == [1]
        field = result._fc[0]
        op = harmonic_simulation._model.operator("S_eqv")
        time_scoping = dpf.time_freq_scoping_factory.scoping_by_set(
            1, server=harmonic_simulation._model._server
        )
        op.connect(0, time_scoping)
        op.connect(9, post.locations.elemental)
        field_ref = op.eval()[0]
        assert field.component_count == 1
        assert np.allclose(field.data, field_ref.data)

    def test_stress_eqv_von_mises_nodal(self, harmonic_simulation):
        result = harmonic_simulation.stress_eqv_von_mises_nodal(set_ids=[1])
        assert len(result._fc) == 2
        assert result._fc.get_time_scoping().ids == [1]
        field = result._fc[0]
        op = harmonic_simulation._model.operator("S_eqv")
        time_scoping = dpf.time_freq_scoping_factory.scoping_by_set(
            1, server=harmonic_simulation._model._server
        )
        op.connect(0, time_scoping)
        op.connect(9, post.locations.nodal)
        field_ref = op.eval()[0]
        assert field.component_count == 1
        assert np.allclose(field.data, field_ref.data)

    def test_elemental_volume(self, harmonic_simulation):
        result = harmonic_simulation.elemental_volume(set_ids=[1])
        assert len(result._fc) == 2
        assert result._fc.get_time_scoping().ids == [1]
        field = result._fc[0]
        op = harmonic_simulation._model.operator("ENG_VOL")
        field_ref = op.eval()[0]
        # print(field_ref)
        assert field.component_count == 1
        assert np.allclose(field.data, field_ref.data)

    def test_elastic_strain(self, harmonic_simulation):
        result = harmonic_simulation.elastic_strain(components=1, set_ids=1)
        assert len(result._fc) == 2
        assert result._fc.get_time_scoping().ids == [1]
        field = result._fc[0]
        op = harmonic_simulation._model.operator("EPELX")
        time_scoping = dpf.time_freq_scoping_factory.scoping_by_set(
            1, server=harmonic_simulation._model._server
        )
        op.connect(0, time_scoping)
        op.connect(9, post.locations.elemental_nodal)
        field_ref = op.eval()[0]
        assert field.component_count == 1
        assert np.allclose(field.data, field_ref.data)

    def test_elastic_strain_elemental(self, harmonic_simulation):
        result = harmonic_simulation.elastic_strain_elemental(components=1, set_ids=[1])
        assert len(result._fc) == 2
        assert result._fc.get_time_scoping().ids == [1]
        field = result._fc[0]
        op = harmonic_simulation._model.operator("EPELX")
        time_scoping = dpf.time_freq_scoping_factory.scoping_by_set(
            1, server=harmonic_simulation._model._server
        )
        op.connect(0, time_scoping)
        op.connect(9, post.locations.elemental)
        field_ref = op.eval()[0]
        assert field.component_count == 1
        assert np.allclose(field.data, field_ref.data)

    def test_elastic_strain_nodal(self, harmonic_simulation):
        result = harmonic_simulation.elastic_strain_nodal(components=1, set_ids=[1])
        assert len(result._fc) == 2
        assert result._fc.get_time_scoping().ids == [1]
        field = result._fc[0]
        op = harmonic_simulation._model.operator("EPELX")
        time_scoping = dpf.time_freq_scoping_factory.scoping_by_set(
            1, server=harmonic_simulation._model._server
        )
        op.connect(0, time_scoping)
        op.connect(9, post.locations.nodal)
        field_ref = op.eval()[0]
        assert field.component_count == 1
        assert np.allclose(field.data, field_ref.data)

    def test_elastic_strain_principal(self, harmonic_simulation):
        result = harmonic_simulation.elastic_strain_principal(components=1, set_ids=[1])
        assert len(result._fc) == 2
        assert result._fc.get_time_scoping().ids == [1]
        field = result._fc[0]
        op = harmonic_simulation._model.operator("EPEL")
        time_scoping = dpf.time_freq_scoping_factory.scoping_by_set(
            1, server=harmonic_simulation._model._server
        )
        op.connect(0, time_scoping)
        op.connect(9, post.locations.elemental_nodal)
        principal_op = harmonic_simulation._model.operator(name="invariants_fc")
        principal_op.connect(0, op.outputs.fields_container)
        field_ref = principal_op.outputs.fields_eig_1()[0]
        assert field.component_count == 1
        assert np.allclose(field.data, field_ref.data)

    def test_elastic_strain_principal_nodal(self, harmonic_simulation):
        result = harmonic_simulation.elastic_strain_principal_nodal(
            components=2, set_ids=[1]
        )
        assert len(result._fc) == 2
        assert result._fc.get_time_scoping().ids == [1]
        field = result._fc[0]
        op = harmonic_simulation._model.operator("EPEL")
        time_scoping = dpf.time_freq_scoping_factory.scoping_by_set(
            1, server=harmonic_simulation._model._server
        )
        op.connect(0, time_scoping)
        op.connect(9, post.locations.nodal)
        principal_op = harmonic_simulation._model.operator(name="invariants_fc")
        principal_op.connect(0, op.outputs.fields_container)
        field_ref = principal_op.outputs.fields_eig_2()[0]
        assert field.component_count == 1
        assert np.allclose(field.data, field_ref.data)

    def test_elastic_strain_principal_elemental(self, harmonic_simulation):
        result = harmonic_simulation.elastic_strain_principal_elemental(
            components=3, set_ids=[1]
        )
        assert len(result._fc) == 2
        assert result._fc.get_time_scoping().ids == [1]
        field = result._fc[0]
        op = harmonic_simulation._model.operator("EPEL")
        time_scoping = dpf.time_freq_scoping_factory.scoping_by_set(
            1, server=harmonic_simulation._model._server
        )
        op.connect(0, time_scoping)
        op.connect(9, post.locations.elemental)
        principal_op = harmonic_simulation._model.operator(name="invariants_fc")
        principal_op.connect(0, op.outputs.fields_container)
        field_ref = principal_op.outputs.fields_eig_3()[0]
        assert field.component_count == 1
        assert np.allclose(field.data, field_ref.data)

    def test_elastic_strain_eqv_von_mises(self, harmonic_simulation):
        result = harmonic_simulation.elastic_strain_eqv_von_mises(set_ids=[1])
        assert len(result._fc) == 2
        assert result._fc.get_time_scoping().ids == [1]
        field = result._fc[0]
        op = harmonic_simulation._model.operator("EPEL")
        time_scoping = dpf.time_freq_scoping_factory.scoping_by_set(
            1, server=harmonic_simulation._model._server
        )
        op.connect(0, time_scoping)
        op.connect(9, post.locations.elemental_nodal)
        equivalent_op = harmonic_simulation._model.operator(name="eqv_fc")
        equivalent_op.connect(0, op.outputs.fields_container)
        field_ref = equivalent_op.outputs.fields_container()[0]
        assert field.component_count == 1
        assert np.allclose(field.data, field_ref.data)

    def test_elastic_strain_eqv_von_mises_nodal(self, harmonic_simulation):
        result = harmonic_simulation.elastic_strain_eqv_von_mises_nodal(set_ids=[1])
        assert len(result._fc) == 2
        assert result._fc.get_time_scoping().ids == [1]
        field = result._fc[0]
        op = harmonic_simulation._model.operator("EPEL")
        time_scoping = dpf.time_freq_scoping_factory.scoping_by_set(
            1, server=harmonic_simulation._model._server
        )
        op.connect(0, time_scoping)
        op.connect(9, post.locations.elemental_nodal)
        equivalent_op = harmonic_simulation._model.operator(name="eqv_fc")
        equivalent_op.connect(0, op.outputs.fields_container)
        average_op = harmonic_simulation._model.operator(name="to_nodal_fc")
        average_op.connect(0, equivalent_op.outputs.fields_container)
        field_ref = average_op.outputs.fields_container()[0]
        assert field.component_count == 1
        assert np.allclose(field.data, field_ref.data)

    def test_elastic_strain_eqv_von_mises_elemental(self, harmonic_simulation):
        result = harmonic_simulation.elastic_strain_eqv_von_mises_elemental(set_ids=[1])
        assert len(result._fc) == 2
        assert result._fc.get_time_scoping().ids == [1]
        field = result._fc[0]
        op = harmonic_simulation._model.operator("EPEL")
        time_scoping = dpf.time_freq_scoping_factory.scoping_by_set(
            1, server=harmonic_simulation._model._server
        )
        op.connect(0, time_scoping)
        op.connect(9, post.locations.elemental_nodal)
        equivalent_op = harmonic_simulation._model.operator(name="eqv_fc")
        equivalent_op.connect(0, op.outputs.fields_container)
        average_op = harmonic_simulation._model.operator(name="to_elemental_fc")
        average_op.connect(0, equivalent_op.outputs.fields_container)
        field_ref = average_op.outputs.fields_container()[0]
        assert field.component_count == 1
        assert np.allclose(field.data, field_ref.data)

    def test_disp_external_layer(
        self, harmonic_simulation: post.HarmonicMechanicalSimulation
    ):
        result = harmonic_simulation.displacement(set_ids=[1], external_layer=True)
        result_all = harmonic_simulation.displacement(set_ids=[1], external_layer=False)
        assert len(result.index.mesh_index) == 4802
        assert len(result.index.mesh_index) == len(result_all.index.mesh_index)
        assert np.allclose(
            result.select(complex=0).max(axis="node_ids").array,
            [2.76941713e-09, 2.76940199e-09, 4.10914311e-10],
        )
        result = harmonic_simulation.displacement(set_ids=[1], external_layer=[1, 2, 3])
        assert len(result.index.mesh_index) == 44
        assert np.allclose(
            result.select(complex=0).max(axis="node_ids").array,
            [-2.50180428e-09, -2.86357660e-10, 8.61977942e-11],
        )

    def test_stress_external_layer(
        self, harmonic_simulation: post.HarmonicMechanicalSimulation
    ):
        result = harmonic_simulation.stress_elemental(
            all_sets=True, external_layer=True
        )
        assert len(result.index.mesh_index) == 657
        assert len(result.columns.set_ids) == 1
        result = harmonic_simulation.stress_elemental(
            set_ids=[1], external_layer=[1, 2, 3]
        )
        assert len(result.index.mesh_index) == 3
        assert len(result.columns.set_ids) == 1
        result = harmonic_simulation.stress_eqv_von_mises_nodal(
            set_ids=[1], external_layer=[1, 2, 3]
        )
        assert len(result.index.mesh_index) == 44
        assert len(result.columns.set_ids) == 1
        assert np.allclose(
            result.select(complex=0).max(axis="node_ids").array, [123327.7207683]
        )

    def test_stress_external_layer2(
        self, harmonic_simulation: post.HarmonicMechanicalSimulation
    ):
        result = harmonic_simulation.stress_eqv_von_mises_nodal(
            set_ids=[1], external_layer=True
        )
        assert len(result.index.mesh_index) == 4802
        assert len(result.columns.set_ids) == 1

    def test_strain_external_layer(
        self, harmonic_simulation: post.HarmonicMechanicalSimulation
    ):
        result = harmonic_simulation.stress_principal_elemental(
            all_sets=True, external_layer=True
        )
        assert len(result.index.mesh_index) == 657
        assert len(result.columns.set_ids) == 1
        assert np.allclose(
            result.select(complex=0).select(set_ids=[1]).max(axis="element_ids").array,
            [1915.12412375],
        )
        result = harmonic_simulation.stress_principal_elemental(
            set_ids=[1], external_layer=[1, 2, 3]
        )
        assert len(result.index.mesh_index) == 3
        assert len(result.columns.set_ids) == 1
        result = harmonic_simulation.elastic_strain_eqv_von_mises_nodal(
            set_ids=[1], external_layer=[1, 2, 3]
        )
        assert len(result.index.mesh_index) == 44
        assert len(result.columns.set_ids) == 1

    def test_strain_external_layer2(
        self, harmonic_simulation: post.HarmonicMechanicalSimulation
    ):
        result = harmonic_simulation.elastic_strain_eqv_von_mises_nodal(
            set_ids=[1], external_layer=True
        )
        assert len(result.index.mesh_index) == 4802
        assert len(result.columns.set_ids) == 1

    def test_strain_external_layer3(
        self, harmonic_simulation: post.HarmonicMechanicalSimulation
    ):
        result = harmonic_simulation.elastic_strain_principal_nodal(
            set_ids=[1], external_layer=[1, 2, 3]
        )
        assert len(result.index.mesh_index) == 44
        assert len(result.columns.set_ids) == 1

    def test_strain_external_layer4(
        self, harmonic_simulation: post.HarmonicMechanicalSimulation
    ):
        result = harmonic_simulation.elastic_strain_eqv_von_mises_elemental(
            set_ids=[1], external_layer=True
        )
        assert len(result.index.mesh_index) == 657
        assert len(result.columns.set_ids) == 1

    def test_disp_skin(self, harmonic_simulation: post.HarmonicMechanicalSimulation):
        if harmonic_simulation._model._server.meet_version("6.2"):
            result = harmonic_simulation.displacement(set_ids=[1], skin=True)
            result_all = harmonic_simulation.displacement(set_ids=[1], skin=False)
            if SERVERS_VERSION_GREATER_THAN_OR_EQUAL_TO_7_1:
                assert len(result.index.mesh_index) == 4184
            else:
                assert len(result.index.mesh_index) == 4802
            assert np.allclose(
                result.select(complex=0).max(axis="node_ids").array,
                [2.76941713e-09, 2.76940199e-09, 4.10914311e-10],
            )
            result = harmonic_simulation.displacement(set_ids=[1], skin=[1, 2, 3])
            assert len(result.index.mesh_index) == 44

    def test_stress_skin(self, harmonic_simulation: post.HarmonicMechanicalSimulation):
        if harmonic_simulation._model._server.meet_version("6.2"):
            result = harmonic_simulation.stress_elemental(all_sets=True, skin=True)
            if SERVERS_VERSION_GREATER_THAN_OR_EQUAL_TO_7_1:
                assert len(result.index.mesh_index) == 1394
            else:
                assert len(result.index.mesh_index) == 3942
            assert len(result.columns.set_ids) == 1
            result = harmonic_simulation.stress_elemental(
                set_ids=[1], skin=list(range(1, 100))
            )

            if SERVERS_VERSION_GREATER_THAN_OR_EQUAL_TO_8_0:
                assert len(result.index.mesh_index) == 360
            elif SERVERS_VERSION_GREATER_THAN_OR_EQUAL_TO_7_1:
                assert len(result.index.mesh_index) == 122
            else:
                assert len(result.index.mesh_index) == 192
            assert len(result.columns.set_ids) == 1
            result = harmonic_simulation.stress_eqv_von_mises_nodal(
                set_ids=[1], skin=list(range(1, 100))
            )

            if SERVERS_VERSION_GREATER_THAN_OR_EQUAL_TO_8_0:
                assert len(result.index.mesh_index) == 1080
            elif SERVERS_VERSION_GREATER_THAN_OR_EQUAL_TO_7_1:
                assert len(result.index.mesh_index) == 520
            else:
                assert len(result.index.mesh_index) == 530
            assert len(result.columns.set_ids) == 1
            result = harmonic_simulation.stress_eqv_von_mises_nodal(
                set_ids=[1], skin=True
            )
            if SERVERS_VERSION_GREATER_THAN_OR_EQUAL_TO_7_1:
                assert len(result.index.mesh_index) == 4184
            else:
                assert len(result.index.mesh_index) == 4802
            assert len(result.columns.set_ids) == 1

    def test_strain_skin(self, harmonic_simulation: post.HarmonicMechanicalSimulation):
        if harmonic_simulation._model._server.meet_version("6.2"):
            result = harmonic_simulation.stress_principal_elemental(
                all_sets=True, skin=True
            )
            if SERVERS_VERSION_GREATER_THAN_OR_EQUAL_TO_7_1:
                assert len(result.index.mesh_index) == 1394
            else:
                assert len(result.index.mesh_index) == 3942
            assert len(result.columns.set_ids) == 1
            result = harmonic_simulation.stress_principal_elemental(
                set_ids=[1], skin=list(range(1, 100))
            )

            if SERVERS_VERSION_GREATER_THAN_OR_EQUAL_TO_8_0:
                assert len(result.index.mesh_index) == 360
            elif SERVERS_VERSION_GREATER_THAN_OR_EQUAL_TO_7_1:
                assert len(result.index.mesh_index) == 122
            else:
                assert len(result.index.mesh_index) == 192
            assert len(result.columns.set_ids) == 1
            result = harmonic_simulation.elastic_strain_eqv_von_mises_nodal(
                set_ids=[1], skin=list(range(1, 100))
            )

            if SERVERS_VERSION_GREATER_THAN_OR_EQUAL_TO_8_0:
                assert len(result.index.mesh_index) == 1080
            elif SERVERS_VERSION_GREATER_THAN_OR_EQUAL_TO_7_1:
                assert len(result.index.mesh_index) == 520
            else:
                assert len(result.index.mesh_index) == 530
            assert len(result.columns.set_ids) == 1
            if SERVERS_VERSION_GREATER_THAN_OR_EQUAL_TO_8_0:
                assert np.allclose(
                    result.select(complex=0).max(axis="node_ids").array,
                    [1.37163319e-06],
                )
            else:
                assert np.allclose(
                    result.select(complex=0).max(axis="node_ids").array,
                    [1.34699501e-06],
                )
            result = harmonic_simulation.elastic_strain_eqv_von_mises_nodal(
                set_ids=[1], skin=True
            )
            if SERVERS_VERSION_GREATER_THAN_OR_EQUAL_TO_7_1:
                assert len(result.index.mesh_index) == 4184
            else:
                assert len(result.index.mesh_index) == 4802
            assert len(result.columns.set_ids) == 1
            result = harmonic_simulation.elastic_strain_principal_nodal(
                set_ids=[1], skin=list(range(1, 100))
            )
            if SERVERS_VERSION_GREATER_THAN_OR_EQUAL_TO_8_0:
                assert len(result.index.mesh_index) == 1080
            elif SERVERS_VERSION_GREATER_THAN_OR_EQUAL_TO_7_1:
                assert len(result.index.mesh_index) == 520
            else:
                assert len(result.index.mesh_index) == 530
            assert len(result.columns.set_ids) == 1
            result = harmonic_simulation.elastic_strain_eqv_von_mises_elemental(
                set_ids=[1],
                skin=True,
            )
            if SERVERS_VERSION_GREATER_THAN_OR_EQUAL_TO_7_1:
                assert len(result.index.mesh_index) == 1394
            else:
                assert len(result.index.mesh_index) == 3942
            assert len(result.columns.set_ids) == 1


def test_elemental_ns_on_nodal_result(modal_frame):
    simulation = post.load_simulation(modal_frame)
    assert "BAR_1" in simulation.named_selections
    disp = simulation.displacement(named_selections=["BAR_1"])
    assert disp.index[0].name == ref_labels.node_ids
    assert len(disp.index[0].values) == 1370<|MERGE_RESOLUTION|>--- conflicted
+++ resolved
@@ -11,10 +11,6 @@
     natures,
     operators,
 )
-<<<<<<< HEAD
-from ansys.dpf.core.plotter import DpfPlotter
-=======
->>>>>>> 507c1e54
 from ansys.dpf.gate.common import locations
 import numpy as np
 import pytest

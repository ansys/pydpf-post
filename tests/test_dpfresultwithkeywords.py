import unittest
import weakref

import numpy as np
import pytest
from ansys import dpf
from ansys.dpf import post
from ansys.dpf.core.common import locations


def test_displacement_with_scoping_verbose_api(allkindofcomplexity):
    result = post.load_solution(allkindofcomplexity)
    # scoping as array
    disp = result.misc.nodal_displacement(node_scoping=[1, 2])
    data = disp.get_data_at_field(0)
    assert len(data) == 2
    assert len(data[0]) == 3
    # scoping as dpf.Scoping
    scop = dpf.core.Scoping()
    scop.ids = [1, 2]
    scop.location = locations.nodal
    disp2 = result.misc.nodal_displacement(node_scoping=scop)
    data2 = disp2.get_data_at_field(0)
    assert len(data2) == 2
    assert len(data2[0]) == 3
    # scoping as int
    disp3 = result.misc.nodal_displacement(node_scoping=1)
    data3 = disp3.get_data_at_field(0)
    assert len(data3) == 1
    assert len(data3[0]) == 3
    # values comparison
    assert np.allclose(data, data2)


def test_displacement_with_scoping(allkindofcomplexity):
    result = post.load_solution(allkindofcomplexity)
    # scoping as array
    disp = result.displacement(node_scoping=[1, 2])
    data = disp.vector.get_data_at_field(0)
    assert len(data) == 2
    assert len(data[0]) == 3
    # scoping as dpf.Scoping
    scop = dpf.core.Scoping()
    scop.ids = [1, 2]
    scop.location = locations.nodal
    disp2 = result.displacement(node_scoping=scop)
    data2 = disp2.vector.get_data_at_field(0)
    assert len(data2) == 2
    assert len(data2[0]) == 3
    # scoping as int
    disp3 = result.displacement(node_scoping=1)
    data3 = disp3.vector.get_data_at_field(0)
    assert len(data3) == 1
    assert len(data3[0]) == 3
    # values comparison
    assert np.allclose(data, data2)


def test_displacement_x_with_scoping(allkindofcomplexity):

    result = post.load_solution(allkindofcomplexity)
    # scoping as array
    disp = result.displacement(node_scoping=[1, 2])
    data = disp.x.get_data_at_field(0)
    assert len(data) == 2
    # scoping as dpf.Scoping
    scop = dpf.core.Scoping()
    scop.ids = [1, 2]
    scop.location = locations.nodal
    disp2 = result.displacement(node_scoping=scop)
    data2 = disp2.x.get_data_at_field(0)
    assert len(data2) == 2
    # scoping as int
    disp3 = result.displacement(node_scoping=1)
    data3 = disp3.x.get_data_at_field(0)
    assert len(data3) == 1
    # values comparison
    assert np.allclose(data, data2)

    result = post.load_solution(allkindofcomplexity)
    # scoping as array
    disp = result.displacement(node_scoping=[1, 2])
    data = disp.x.get_data_at_field(0)
<<<<<<< HEAD
    weak_ref = weakref.ref(data._owning_field)
    data = None
    assert weak_ref() is None
=======
    try:
        weak_ref = weakref.ref(data._owning_field)
        data = None
        assert weak_ref() is None
    except AttributeError:
        pass
>>>>>>> 951bfb69


def test_node_stress_with_scoping_verbose_api(allkindofcomplexity):
    result = post.load_solution(allkindofcomplexity)
    # scoping as array
    disp = result.misc.nodal_stress(element_scoping=[1, 34])
    data = disp.get_data_at_field(0)
    assert len(data) == 40
    assert len(data[0]) == 6
    # scoping as dpf.Scoping
    scop = dpf.core.Scoping()
    scop.location = locations.elemental
    scop.ids = [1, 34]
    disp2 = result.misc.nodal_stress(element_scoping=scop)
    data2 = disp2.get_data_at_field(0)
    assert len(data2) == 40
    assert len(data2[0]) == 6
    # scoping as int
    disp3 = result.misc.nodal_stress(element_scoping=1)
    data3 = disp3.get_data_at_field(0)
    assert len(data3) == 20
    assert len(data3[0]) == 6
    # values comparison
    assert np.allclose(data, data2)


def test_node_stress_with_scoping(allkindofcomplexity):
    result = post.load_solution(allkindofcomplexity)
    # scoping as array
    disp = result.stress(element_scoping=[1, 34])
    data = disp.tensor.get_data_at_field(0)
    assert len(data) == 40
    assert len(data[0]) == 6
    # scoping as dpf.Scoping
    scop = dpf.core.Scoping()
    scop.location = locations.elemental
    scop.ids = [1, 34]
    disp2 = result.stress(element_scoping=scop)
    data2 = disp2.tensor.get_data_at_field(0)
    assert len(data2) == 40
    assert len(data2[0]) == 6
    # scoping as int
    disp3 = result.stress(element_scoping=1)
    data3 = disp3.tensor.get_data_at_field(0)
    assert len(data3) == 20
    assert len(data3[0]) == 6
    # values comparison
    assert np.allclose(data, data2)


def test_elemnodal_stress_with_scoping_verbose_api(allkindofcomplexity):
    result = post.load_solution(allkindofcomplexity)
    # scoping as array
    disp = result.misc.elemental_nodal_stress(element_scoping=[1, 34])
    data = disp.get_data_at_field(0)
    assert len(data) == 16
    assert len(data[0]) == 6
    # scoping as dpf.Scoping
    scop = dpf.core.Scoping()
    scop.location = locations.elemental
    scop.ids = [1, 34]
    disp2 = result.misc.elemental_nodal_stress(element_scoping=scop)
    data2 = disp2.get_data_at_field(0)
    assert len(data2) == 16
    assert len(data2[0]) == 6
    # scoping as int
    disp3 = result.misc.elemental_nodal_stress(element_scoping=1)
    data3 = disp3.get_data_at_field(0)
    assert len(data3) == 8
    assert len(data3[0]) == 6
    # values comparison
    assert np.allclose(data, data2)


def test_elemnodal_stress_with_scoping(allkindofcomplexity):
    result = post.load_solution(allkindofcomplexity)
    # scoping as array
    disp = result.stress(
        element_scoping=[1, 34], location=post.locations.elemental_nodal
    )
    data = disp.tensor.get_data_at_field(0)
    assert len(data) == 16
    assert len(data[0]) == 6
    # scoping as dpf.Scoping
    scop = dpf.core.Scoping()
    scop.location = locations.elemental
    scop.ids = [1, 34]
    disp2 = result.stress(element_scoping=scop, location=post.locations.elemental_nodal)
    data2 = disp2.tensor.get_data_at_field(0)
    assert len(data2) == 16
    assert len(data2[0]) == 6
    # scoping as int
    disp3 = result.stress(element_scoping=1, location=post.locations.elemental_nodal)
    data3 = disp3.tensor.get_data_at_field(0)
    assert len(data3) == 8
    assert len(data3[0]) == 6
    # values comparison
    assert np.allclose(data, data2)


def test_disp_with_component_subresult_verbose_api(allkindofcomplexity):
    result = post.load_solution(allkindofcomplexity)
    disp = result.misc.nodal_displacement(subresult="Y")
    assert disp._evaluator._result_operator.name == "UY"
    assert disp.num_fields == 1
    data = disp.get_data_at_field(0)
    assert len(data) == 15113
    assert np.isclose(data[0], 5.130250313479703e-06)


def test_disp_with_component_subresult(allkindofcomplexity):
    result = post.load_solution(allkindofcomplexity)
    d = result.displacement()
    disp = d.y
    assert disp._evaluator._result_operator.name == "UY"
    assert disp.num_fields == 1
    data = disp.get_data_at_field(0)
    assert len(data) == 15113
    assert np.isclose(data[0], 5.130250313479703e-06)


def test_stress_with_component_subresult_verbose_api(allkindofcomplexity):
    result = post.load_solution(allkindofcomplexity)
    stress = result.misc.elemental_nodal_stress(subresult="YZ")
    assert stress._evaluator._result_operator.name == "SYZ"
    assert stress.num_fields == 1
    data = stress.get_data_at_field(0)
    assert len(data) == 40016
    assert np.isclose(data[1], 1.0216815465593042e-10)


def test_stress_with_component_subresult(allkindofcomplexity):
    result = post.load_solution(allkindofcomplexity)
    s = result.stress(location=post.locations.elemental_nodal)
    stress = s.yz
    assert stress._evaluator._result_operator.name == "SYZ"
    assert stress.num_fields == 1
    data = stress.get_data_at_field(0)
    assert len(data) == 40016
    assert np.isclose(data[1], 1.0216815465593042e-10)


def test_stress_with_invariant_subresult_verbose_api(allkindofcomplexity):
    result = post.load_solution(allkindofcomplexity)
    stress = result.misc.elemental_nodal_stress(subresult="3")
    assert stress._evaluator._result_operator.name == "S3"
    assert (
        stress.num_fields == 1
    )  # is elemental nodal so one field even if shell and solid mix
    data = stress.get_data_at_field(0)
    assert len(data) == 40016
    assert np.isclose(data[1], -2728919.8998654075)
    assert stress.result_fields_container[0].location == locations.elemental_nodal


def test_stress_with_invariant_subresult(allkindofcomplexity):
    result = post.load_solution(allkindofcomplexity)
    s = result.stress(location=post.locations.elemental_nodal)
    stress = s.principal_3
    assert stress._evaluator._result_operator.name == "S3"
    assert stress.num_fields == 1
    data = stress.get_data_at_field(0)
    assert len(data) == 40016
    assert np.isclose(data[1], -2728919.8998654075)
    assert stress.result_fields_container[0].location == locations.elemental_nodal


def test_groupingelshape_nodallocation_verbose_api(allkindofcomplexity):
    result = post.load_solution(allkindofcomplexity)
    disp = result.misc.nodal_displacement(grouping=post.grouping.by_el_shape)
    assert disp.num_fields == 4
    assert disp.result_fields_container.get_label_space(3) == {"elshape": 3, "time": 1}
    assert len(disp.get_data_at_field(0)) == 14826
    assert len(disp.get_data_at_field(1)) == 1486
    assert len(disp.get_data_at_field(2)) == 19
    assert len(disp.get_data_at_field(3)) == 4
    assert np.isclose(disp.get_data_at_field(2)[0][0], 5.523488975819807e-20)
    assert disp[0].location == locations.nodal


def test_groupingelshape_nodallocation(allkindofcomplexity):
    result = post.load_solution(allkindofcomplexity)
    d = result.displacement(grouping=post.grouping.by_el_shape)
    disp = d.vector
    assert disp.num_fields == 4
    assert disp.result_fields_container.get_label_space(3) == {"elshape": 3, "time": 1}
    assert len(disp.get_data_at_field(0)) == 14826
    assert len(disp.get_data_at_field(1)) == 1486
    assert len(disp.get_data_at_field(2)) == 19
    assert len(disp.get_data_at_field(3)) == 4
    assert np.isclose(disp.get_data_at_field(2)[0][0], 5.523488975819807e-20)
    assert disp[0].location == locations.nodal

    # with dpf.core operator
    from ansys.dpf import core

    op = core.Operator("U")
    # op.inputs.requested_location.connect(core.locations.nodal)
    op.inputs.data_sources.connect(core.DataSources(allkindofcomplexity))
    mesh_provider = core.Operator("MeshProvider")
    mesh_provider.inputs.data_sources.connect(core.DataSources(allkindofcomplexity))
    scop_op = core.Operator("scoping::by_property")
    scop_op.inputs.mesh.connect(mesh_provider.outputs.mesh)
    scop_op.inputs.requested_location.connect(core.locations.nodal)
    scop_op.inputs.label1.connect("elshape")
    op.inputs.mesh_scoping.connect(scop_op.outputs.mesh_scoping)
    fc = op.outputs.fields_container()
    assert len(fc) == disp.num_fields
    assert fc[0].location == disp[0].location
    assert len(fc[0].data) == len(disp[0].data)
    assert np.allclose(disp[0].data.tolist(), fc[0].data.tolist())
    comp = core.operators.logic.identical_fc()
    comp.inputs.fields_containerA.connect(fc)
    comp.inputs.fields_containerB.connect(disp.result_fields_container)
    out = comp.outputs.boolean()
    assert out == True


def test_groupingelshape_elemlocation_verbose_api(allkindofcomplexity):
    result = post.load_solution(allkindofcomplexity)
    stress = result.misc.elemental_stress(grouping=post.grouping.by_el_shape)
    assert stress.num_fields == 4
    assert stress.result_fields_container.get_label_space(3) == {
        "elshape": 3,
        "time": 1,
    }
    assert len(stress.get_data_at_field(0)) == 609
    assert len(stress.get_data_at_field(1)) == 9052
    assert len(stress.get_data_at_field(2)) == 0
    assert len(stress.get_data_at_field(3)) == 0
    assert np.isclose(stress.get_data_at_field(1)[0][0], 10531735.798152419)
    assert stress[0].location == locations.elemental


def test_groupingelshape_elemlocation(allkindofcomplexity):
    result = post.load_solution(allkindofcomplexity)
    s = result.stress(
        grouping=post.grouping.by_el_shape, location=post.locations.elemental
    )
    stress = s.tensor
    assert stress.num_fields == 4
    assert stress.result_fields_container.get_label_space(3) == {
        "elshape": 3,
        "time": 1,
    }
    assert len(stress.get_data_at_field(0)) == 609
    assert len(stress.get_data_at_field(1)) == 9052
    assert len(stress.get_data_at_field(2)) == 0
    assert len(stress.get_data_at_field(3)) == 0
    assert np.isclose(stress.get_data_at_field(1)[0][0], 10531735.798152419)
    assert stress[0].location == locations.elemental

    # with dpf.core operator
    from ansys.dpf import core

    op = core.Operator("S")
    op.inputs.requested_location.connect(core.locations.elemental)
    op.inputs.data_sources.connect(core.DataSources(allkindofcomplexity))
    mesh_provider = core.Operator("MeshProvider")
    mesh_provider.inputs.data_sources.connect(core.DataSources(allkindofcomplexity))
    scop_op = core.Operator("scoping::by_property")
    scop_op.inputs.mesh.connect(mesh_provider.outputs.mesh)
    scop_op.inputs.requested_location.connect(core.locations.elemental)
    scop_op.inputs.label1.connect("elshape")
    op.inputs.mesh_scoping.connect(scop_op.outputs.mesh_scoping)
    fc = op.outputs.fields_container()
    assert len(fc) == stress.num_fields
    assert fc[0].location == stress[0].location
    assert len(fc[0].data) == len(stress[0].data)
    assert np.allclose(stress[0].data.tolist(), fc[0].data.tolist())
    comp = core.operators.logic.identical_fc()
    comp.inputs.fields_containerA.connect(fc)
    comp.inputs.fields_containerB.connect(stress.result_fields_container)
    out = comp.outputs.boolean()
    assert out == True


def test_groupingmat_nodallocation_verbose_api(allkindofcomplexity):
    result = post.load_solution(allkindofcomplexity)
    disp = result.misc.nodal_displacement(grouping=post.grouping.by_material)
    assert disp.num_fields == 11
    assert len(disp[0]) == 6288
    assert len(disp[2]) == 744
    assert np.isclose(disp.get_data_at_field(2)[0][2], -6.649053654123576e-07)
    assert disp.result_fields_container.get_label_space(3) == {"time": 1, "mat": 10}
    for field in disp:
        assert len(field) != 0
        assert field.location == locations.nodal


def test_groupingmat_nodallocation(allkindofcomplexity):
    result = post.load_solution(allkindofcomplexity)
    d = result.displacement(grouping=post.grouping.by_material)
    disp = d.vector
    assert disp.num_fields == 11
    assert len(disp[0]) == 6288
    assert len(disp[2]) == 744
    assert np.isclose(disp.get_data_at_field(2)[0][2], -6.649053654123576e-07)
    assert disp.result_fields_container.get_label_space(3) == {"time": 1, "mat": 10}
    for field in disp:
        assert len(field) != 0
        assert field.location == locations.nodal

    # with dpf.core operator
    from ansys.dpf import core

    op = core.Operator("U")
    # op.inputs.requested_location.connect(core.locations.nodal)
    op.inputs.data_sources.connect(core.DataSources(allkindofcomplexity))
    mesh_provider = core.Operator("MeshProvider")
    mesh_provider.inputs.data_sources.connect(core.DataSources(allkindofcomplexity))
    scop_op = core.Operator("scoping::by_property")
    scop_op.inputs.mesh.connect(mesh_provider.outputs.mesh)
    scop_op.inputs.requested_location.connect(core.locations.nodal)
    scop_op.inputs.label1.connect("mat")
    op.inputs.mesh_scoping.connect(scop_op.outputs.mesh_scoping)
    fc = op.outputs.fields_container()
    assert len(fc) == disp.num_fields
    assert fc[0].location == disp[0].location
    assert len(fc[0].data) == len(disp[0].data)
    assert np.allclose(disp[0].data.tolist(), fc[0].data.tolist())
    comp = core.operators.logic.identical_fc()
    comp.inputs.fields_containerA.connect(fc)
    comp.inputs.fields_containerB.connect(disp.result_fields_container)
    out = comp.outputs.boolean()
    assert out == True


def test_groupingmat_elemlocation_verbose_api(allkindofcomplexity):
    result = post.load_solution(allkindofcomplexity)
    stress = result.misc.elemental_stress(grouping=post.grouping.by_material)
    assert stress.num_fields == 11
    assert len(stress[1]) == 9828
    assert len(stress[5]) == 52254
    assert np.isclose(stress.get_data_at_field(5)[0][2], 2089125611.1128974)
    assert stress.result_fields_container.get_label_space(3) == {"time": 1, "mat": 4}
    assert stress[1].location == locations.elemental


def test_groupingmat_elemlocation(allkindofcomplexity):
    result = post.load_solution(allkindofcomplexity)
    s = result.stress(
        grouping=post.grouping.by_material, location=post.locations.elemental
    )
    stress = s.tensor
    assert stress.num_fields == 11
    assert len(stress[1]) == 9828
    assert len(stress[5]) == 52254
    assert np.isclose(stress.get_data_at_field(5)[0][2], 2089125611.1128974)
    assert stress.result_fields_container.get_label_space(3) == {"time": 1, "mat": 4}
    assert stress[1].location == locations.elemental

    # with dpf.core operator
    from ansys.dpf import core

    op = core.Operator("S")
    op.inputs.requested_location.connect(core.locations.elemental)
    op.inputs.data_sources.connect(core.DataSources(allkindofcomplexity))
    mesh_provider = core.Operator("MeshProvider")
    mesh_provider.inputs.data_sources.connect(core.DataSources(allkindofcomplexity))
    scop_op = core.Operator("scoping::by_property")
    scop_op.inputs.mesh.connect(mesh_provider.outputs.mesh)
    scop_op.inputs.requested_location.connect(core.locations.elemental)
    scop_op.inputs.label1.connect("mat")
    op.inputs.mesh_scoping.connect(scop_op.outputs.mesh_scoping)
    fc = op.outputs.fields_container()
    assert len(fc) == stress.num_fields
    assert fc[0].location == stress[0].location
    assert len(fc[0].data) == len(stress[0].data)
    assert np.allclose(stress[0].data.tolist(), fc[0].data.tolist())
    comp = core.operators.logic.identical_fc()
    comp.inputs.fields_containerA.connect(fc)
    comp.inputs.fields_containerB.connect(stress.result_fields_container)
    out = comp.outputs.boolean()
    assert out == True


def test_mapdlgrouping_nodallocation_verbose_api(allkindofcomplexity):
    result = post.load_solution(allkindofcomplexity)
    disp = result.misc.nodal_displacement(mapdl_grouping=186)
    try:
        disp.num_fields
    except:
        assert True


def test_mapdlgrouping_nodallocation(allkindofcomplexity):
    result = post.load_solution(allkindofcomplexity)
    d = result.displacement(mapdl_grouping=186)
    disp = d.vector
    try:
        disp.num_fields
    except:
        assert True


def test_maplgrouping_elemlocation_verbose_api(allkindofcomplexity):
    result = post.load_solution(allkindofcomplexity)
    stress = result.misc.elemental_stress(mapdl_grouping=186)
    assert stress.num_fields == 1
    assert stress.result_fields_container.get_label_space(0) == {"time": 1}
    assert len(stress.get_data_at_field(0)) == 343
    assert np.isclose(stress.get_data_at_field(0)[41][2], -323198.184976747)
    assert stress[0].location == locations.elemental


def test_maplgrouping_elemlocation(allkindofcomplexity):
    result = post.load_solution(allkindofcomplexity)
    s = result.stress(mapdl_grouping=186, location=post.locations.elemental)
    stress = s.tensor
    assert stress.num_fields == 1
    assert stress.result_fields_container.get_label_space(0) == {"time": 1}
    assert len(stress.get_data_at_field(0)) == 343
    assert np.isclose(stress.get_data_at_field(0)[41][2], -323198.184976747)
    assert stress[0].location == locations.elemental


def test_set_keyword_verbose_api(plate_msup):
    result = post.load_solution(plate_msup)
    disp = result.misc.nodal_displacement(set=3)
    assert disp.num_fields == 1
    assert disp.result_fields_container.get_label_space(0) == {"time": 3}
    assert np.isclose(disp.get_data_at_field(0)[2][2], 2.3955190605044603e-05)


def test_set_keyword(plate_msup):
    result = post.load_solution(plate_msup)
    d = result.displacement(set=3)
    disp = d.vector
    assert disp.num_fields == 1
    assert disp.result_fields_container.get_label_space(0) == {"time": 3}
    assert np.isclose(disp.get_data_at_field(0)[2][2], 2.3955190605044603e-05)


class TestCase(unittest.TestCase):
    @pytest.fixture(autouse=True)
    def set_filepath(self, plate_msup):
        self._filepath = plate_msup

    def test_both_set_time_verbose_api(self):
        result = post.load_solution(self._filepath)
        self.assertRaises(Exception, result.misc.nodal_displacement, set=3, time=0.01)
        try:
            result.misc.nodal_displacement(set=3, time=0.01)
        except Exception as e:
            message = "Set, time and time_scoping keyword arguments must be used independently."
            e2 = Exception(message)
            assert e.args == e2.args
            assert type(e) == type(e2)


def test_time_keyword_in_frequencies_verbose_api(plate_msup):
    result = post.load_solution(plate_msup)
    disp = result.misc.nodal_displacement(time=0.06)
    assert disp.num_fields == 1
    assert disp.result_fields_container.get_label_space(0) == {"time": 6}
    assert np.isclose(disp.get_data_at_field(0)[2][2], 6.449354759605568e-05)
    disp = result.misc.nodal_displacement(time=0.02)
    assert disp.num_fields == 1
    assert disp.result_fields_container.get_label_space(0) == {"time": 2}
    assert np.isclose(disp.get_data_at_field(0)[40][2], -9.555678764252377e-06)
    disp = result.misc.nodal_displacement(time=0.14)
    assert disp.num_fields == 1
    assert disp.result_fields_container.get_label_space(0) == {"time": 14}
    assert np.isclose(disp.get_data_at_field(0)[22][2], -5.9753488295405e-06)
    disp = result.misc.nodal_displacement(time=0.15)
    assert disp.num_fields == 1
    assert disp.result_fields_container.get_label_space(0) == {"time": 15}
    assert np.isclose(disp.get_data_at_field(0)[101][2], 1.2454347438346573e-05)
    disp = result.misc.nodal_displacement(time=0.2)
    assert disp.num_fields == 1
    assert disp.result_fields_container.get_label_space(0) == {"time": 20}
    assert np.isclose(disp.get_data_at_field(0)[345][2], 6.931130871751968e-05)


def test_time_keyword_in_frequencies(plate_msup):
    result = post.load_solution(plate_msup)
    d = result.displacement(time=0.06)
    disp = d.vector
    assert disp.num_fields == 1
    assert disp.result_fields_container.get_label_space(0) == {"time": 6}
    assert np.isclose(disp.get_data_at_field(0)[2][2], 6.449354759605568e-05)
    d = result.displacement(time=0.02)
    disp = d.vector
    assert disp.num_fields == 1
    assert disp.result_fields_container.get_label_space(0) == {"time": 2}
    assert np.isclose(disp.get_data_at_field(0)[40][2], -9.555678764252377e-06)
    d = result.displacement(time=0.14)
    disp = d.vector
    assert disp.num_fields == 1
    assert disp.result_fields_container.get_label_space(0) == {"time": 14}
    assert np.isclose(disp.get_data_at_field(0)[22][2], -5.9753488295405e-06)
    d = result.displacement(time=0.15)
    disp = d.vector
    assert disp.num_fields == 1
    assert disp.result_fields_container.get_label_space(0) == {"time": 15}
    assert np.isclose(disp.get_data_at_field(0)[101][2], 1.2454347438346573e-05)
    d = result.displacement(time=0.2)
    disp = d.vector
    assert disp.num_fields == 1
    assert disp.result_fields_container.get_label_space(0) == {"time": 20}
    assert np.isclose(disp.get_data_at_field(0)[345][2], 6.931130871751968e-05)


def test_time_keyword_not_in_frequencies_verbose_api(plate_msup):
    result = post.load_solution(plate_msup)
    disp = result.misc.nodal_displacement(time=0.061)
    assert disp.num_fields == 1
    assert disp.result_fields_container.get_label_space(0) == {"time": 0}
    assert np.isclose(disp.get_data_at_field(0)[2][2], 6.466312449668174e-05)
    disp = result.misc.nodal_displacement(time=0.023)
    assert disp.num_fields == 1
    assert disp.result_fields_container.get_label_space(0) == {"time": 0}
    assert np.isclose(disp.get_data_at_field(0)[40][2], -1.3341949773184135e-05)
    disp = result.misc.nodal_displacement(time=0.1499)
    assert disp.num_fields == 1
    assert disp.result_fields_container.get_label_space(0) == {"time": 0}
    assert np.isclose(disp.get_data_at_field(0)[22][2], -1.7795334817918245e-05)


def test_time_keyword_not_in_frequencies(plate_msup):
    result = post.load_solution(plate_msup)
    d = result.displacement(time=0.061)
    disp = d.vector
    assert disp.num_fields == 1
    assert disp.result_fields_container.get_label_space(0) == {"time": 0}
    assert np.isclose(disp.get_data_at_field(0)[2][2], 6.466312449668174e-05)
    d = result.displacement(time=0.023)
    disp = d.vector
    assert disp.num_fields == 1
    assert disp.result_fields_container.get_label_space(0) == {"time": 0}
    assert np.isclose(disp.get_data_at_field(0)[40][2], -1.3341949773184135e-05)
    d = result.displacement(time=0.1499)
    disp = d.vector
    assert disp.num_fields == 1
    assert disp.result_fields_container.get_label_space(0) == {"time": 0}
    assert np.isclose(disp.get_data_at_field(0)[22][2], -1.7795334817918245e-05)


def test_time_scoping_keyword_verbose_api(plate_msup):
    result = post.load_solution(plate_msup)
    disp = result.misc.nodal_displacement()
    assert disp.num_fields == 1
    disp1 = result.misc.nodal_displacement(time_scoping=[1, 2, 4])
    assert disp1.num_fields == 3
    assert disp1.result_fields_container.get_label_space(0) == {"time": 1}
    assert np.isclose(disp1.get_data_at_field(0)[40][2], -2.0115581116044217e-06)
    # disp2 = result.misc.nodal_displacement(time_scoping=np.array([1, 2, 4]))
    # assert disp2.num_fields == 3
    # assert disp2.result_fields_container.get_label_space(0) == {'time': 1}
    # assert np.isclose(disp2.get_data_at_field(0)[40][2], -2.0115581116044217e-06)
    scop = dpf.core.Scoping()
    scop.ids = [1, 2, 4]
    disp3 = result.misc.nodal_displacement(time_scoping=scop)
    assert disp3.num_fields == 3
    assert disp3.result_fields_container.get_label_space(0) == {"time": 1}
    assert np.isclose(disp3.get_data_at_field(0)[40][2], -2.0115581116044217e-06)
    disp4 = result.misc.nodal_displacement(time_scoping=2)
    assert disp4.num_fields == 1
    assert disp4.result_fields_container.get_label_space(0) == {"time": 2}
    assert np.isclose(disp4.get_data_at_field(0)[40][2], -9.555678764252377e-06)


def test_time_scoping_keyword(plate_msup):
    result = post.load_solution(plate_msup)
    d = result.displacement()
    disp = d.vector
    assert disp.num_fields == 1
    d1 = result.displacement(time_scoping=[1, 2, 4])
    disp1 = d1.vector
    assert disp1.num_fields == 3
    assert disp1.result_fields_container.get_label_space(0) == {"time": 1}
    assert np.isclose(disp1.get_data_at_field(0)[40][2], -2.0115581116044217e-06)
    # disp2 = result.misc.nodal_displacement(time_scoping=np.array([1, 2, 4]))
    # assert disp2.num_fields == 3
    # assert disp2.result_fields_container.get_label_space(0) == {'time': 1}
    # assert np.isclose(disp2.get_data_at_field(0)[40][2], -2.0115581116044217e-06)
    scop = dpf.core.Scoping()
    scop.ids = [1, 2, 4]
    d3 = result.displacement(time_scoping=scop)
    disp3 = d3.vector
    assert disp3.num_fields == 3
    assert disp3.result_fields_container.get_label_space(0) == {"time": 1}
    assert np.isclose(disp3.get_data_at_field(0)[40][2], -2.0115581116044217e-06)
    d4 = result.displacement(time_scoping=2)
    disp4 = d4.vector
    assert disp4.num_fields == 1
    assert disp4.result_fields_container.get_label_space(0) == {"time": 2}
    assert np.isclose(disp4.get_data_at_field(0)[40][2], -9.555678764252377e-06)


def test_named_selection_keyword_verbose_api(model_ns):
    result = post.load_solution(model_ns)
    stress = result.misc.elemental_stress(named_selection="SELECTION")
    assert stress.num_fields == 1
    assert len(stress[0]) == 1260
    assert len(stress[0].data[20]) == 6
    assert np.isclose(stress.get_data_at_field(0)[40][2], -898513431744.8938)
    assert stress[0].location == post.locations.elemental


def test_named_selection_keyword(model_ns):
    result = post.load_solution(model_ns)
    s = result.stress(location=post.locations.elemental, named_selection="SELECTION")
    stress = s.tensor
    assert stress.num_fields == 1
    assert len(stress[0]) == 1260
    assert len(stress[0].data[20]) == 6
    assert np.isclose(stress.get_data_at_field(0)[40][2], -898513431744.8938)
    assert stress[0].location == post.locations.elemental<|MERGE_RESOLUTION|>--- conflicted
+++ resolved
@@ -81,18 +81,12 @@
     # scoping as array
     disp = result.displacement(node_scoping=[1, 2])
     data = disp.x.get_data_at_field(0)
-<<<<<<< HEAD
-    weak_ref = weakref.ref(data._owning_field)
-    data = None
-    assert weak_ref() is None
-=======
     try:
         weak_ref = weakref.ref(data._owning_field)
         data = None
         assert weak_ref() is None
     except AttributeError:
         pass
->>>>>>> 951bfb69
 
 
 def test_node_stress_with_scoping_verbose_api(allkindofcomplexity):

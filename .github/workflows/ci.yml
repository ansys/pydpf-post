name: CI

on:
  pull_request:
    types: [opened, synchronize, reopened, ready_for_review]
    branches-ignore:
      - "*no-ci"
  push:
    branches:
      - main
  workflow_dispatch:
    inputs:
      standalone_branch_suffix:
        description: 'Suffix of the branch on standalone'
        required: false
        default: ''      
      ansys_version:
        description: "ANSYS version"
        required: false
        type: string


concurrency:
  group: ${{ github.workflow }}-${{ github.event.pull_request.number || github.run_id }}
  cancel-in-progress: true

env:
  PACKAGE_NAME: 'ansys-dpf-post'
  MODULE: 'post'
  DOCUMENTATION_CNAME: 'post.docs.pyansys.com'
  MAIN_PYTHON_VERSION: '3.10'

jobs:
  debug:
    runs-on: ubuntu-latest
    steps:
    - name: Show the Github context for the triggered event
      run: echo "$GITHUB_CONTEXT"
      env:
        GITHUB_CONTEXT: ${{ toJson(github) }}

  style:
    name: "Style Check"
    runs-on: ubuntu-latest
    steps:
      - uses: actions/checkout@v5

      - name: "Setup Python"
        uses: actions/setup-python@v5.6.0
        with:
          python-version: ${{ env.MAIN_PYTHON_VERSION }}

      - name: "Install pre-commit"
        run: pip install pre-commit

      - name: "Run pre-commit"
        run: pre-commit run --all-files --show-diff-on-failure

  vulnerabilities:
    name: Vulnerabilities
    runs-on: ubuntu-latest
    steps:
      - name: PyAnsys Vulnerability check (on main)
        if: github.ref == 'refs/heads/main'
        uses: ansys/actions/check-vulnerabilities@v10
        with:
          python-version: ${{ env.MAIN_PYTHON_VERSION }}
          python-package-name: ${{ env.PACKAGE_NAME }}
          token: ${{ secrets.PYANSYS_CI_BOT_TOKEN }}

      - name: PyAnsys Vulnerability check (on dev mode)
        if: github.ref != 'refs/heads/main'
        uses: ansys/actions/check-vulnerabilities@v10
        with:
          python-version: ${{ env.MAIN_PYTHON_VERSION }}
          python-package-name: ${{ env.PACKAGE_NAME }}
          token: ${{ secrets.PYANSYS_CI_BOT_TOKEN }}
          dev-mode: true

  tests:
    name: tests
    runs-on: ${{ matrix.os }}
    strategy:
      fail-fast: false
      matrix:
        python-version: ["3.9", "3.10", "3.11"]
        os: ["windows-latest", "ubuntu-22.04"]

    steps:
      - uses: actions/checkout@v5

      - name: "Set licensing if necessary"
        if: ${{ (github.event.inputs.ansys_version || vars.ANSYS_VERSION_DEFAULT) > '231' }}
        shell: bash
        run: |
          echo "ANSYS_DPF_ACCEPT_LA=Y" >> $GITHUB_ENV
          echo "ANSYSLMD_LICENSE_FILE=1055@${{ secrets.LICENSE_SERVER }}" >> $GITHUB_ENV

      - name: "Build Package"
        uses: ansys/pydpf-actions/build_package@v2.3
        with:
          python-version: ${{ matrix.python-version }}
          ANSYS_VERSION: ${{ github.event.inputs.ansys_version || vars.ANSYS_VERSION_DEFAULT }}
          PACKAGE_NAME: ${{env.PACKAGE_NAME}}
          MODULE: ${{env.MODULE}}
          dpf-standalone-TOKEN: ${{secrets.PYANSYS_CI_BOT_TOKEN}}
          install_extras: graphics
          # Upload the wheel artifact for only one of the OS as it is OS-agnostic
          wheel: ${{ (matrix.python-version == env.MAIN_PYTHON_VERSION) && (matrix.os == 'windows-latest') }}
          wheelhouse: true
          standalone_suffix: ${{ inputs.standalone_suffix || ''}}

      - name: "Prepare Testing Environment"
        uses: ansys/pydpf-actions/prepare_tests@v2.3
        with:
          DEBUG: true

      - name: "List installed packages"
        shell: bash
        run: pip list

      - name: "Test Docstrings"
        uses: ansys/pydpf-actions/test_docstrings@v2.3
        if: ${{ matrix.python-version == env.MAIN_PYTHON_VERSION }}
        with:
          MODULE: ${{env.MODULE}}
          PACKAGE_NAME: ${{env.PACKAGE_NAME}}
          working-directory: src

      - name: "Test API"
        shell: bash
        working-directory: tests
        run: |
          pytest $DEBUG --cov=ansys.dpf.${{env.MODULE}} --cov-report=xml --cov-report=html --cov-append --log-level=ERROR --junitxml=junit/test-results.xml --reruns 2 .

      - name: "Kill all servers"
        uses: ansys/pydpf-actions/kill-dpf-servers@v2.3
        if: always()

      - name: "Upload Test Results"
        uses: actions/upload-artifact@v4
        with:
          name: ${{ env.PACKAGE_NAME }}_${{ matrix.python-version }}_${{ matrix.os }}_pytest_${{ env.ANSYS_VERSION }}
          path: tests/junit/test-results.xml

      - name: "Upload coverage to Codecov"
        uses: codecov/codecov-action@v5

  retro:
    name: "Test DPF ${{ matrix.ANSYS_VERSION.version }}${{ matrix.ANSYS_VERSION.patch }} compatibility"
    if: startsWith(github.head_ref, 'main') || github.event.action == 'ready_for_review' || !github.event.pull_request.draft
    runs-on: ${{ matrix.os }}
    strategy:
      fail-fast: false
      matrix:
        python-version: ["3.10"]
        os: ["windows-latest", "ubuntu-22.04"]
        ANSYS_VERSION:
          - ${{ fromJson(vars.ANSYS_VERSIONS_RETRO_WITH_PATCH) }}
          - ${{ fromJson(vars.ANSYS_VERSION_LAST_RELEASED_WITH_PATCH) }}

    steps:
      - uses: actions/checkout@v5

      - name: "Set licensing if necessary"
        if: matrix.ANSYS_VERSION.version > 231
        shell: bash
        run: |
          echo "ANSYS_DPF_ACCEPT_LA=Y" >> $GITHUB_ENV
          echo "ANSYSLMD_LICENSE_FILE=1055@${{ secrets.LICENSE_SERVER }}" >> $GITHUB_ENV

      - name: "Build Package"
        uses: ansys/pydpf-actions/build_package@v2.3
        with:
          python-version: ${{ matrix.python-version }}
          ANSYS_VERSION: ${{matrix.ANSYS_VERSION.version}}
          PACKAGE_NAME: ${{env.PACKAGE_NAME}}
          MODULE: ${{env.MODULE}}
          dpf-standalone-TOKEN: ${{secrets.PYANSYS_CI_BOT_TOKEN}}
          install_extras: graphics
          wheel: false
          standalone_suffix: ${{ matrix.ANSYS_VERSION.patch }}

      - name: "Prepare Testing Environment"
        uses: ansys/pydpf-actions/prepare_tests@dependencies/bump_pyvista_setup-headless-display-action_to_v4
        with:
          DEBUG: true

      - name: "List installed packages"
        shell: bash
        run: pip list

      - name: "Test API"
        shell: bash
        working-directory: tests
        run: |
          pytest $DEBUG --cov=ansys.dpf.${{env.MODULE}} --cov-report=xml --cov-report=html --cov-append --log-level=ERROR --junitxml=junit/test-results.xml --reruns 2 .

      - name: "Kill all servers"
        uses: ansys/pydpf-actions/kill-dpf-servers@v2.3
        if: always()

      - name: "Upload Test Results"
        uses: actions/upload-artifact@v4
        with:
          name: ${{ env.PACKAGE_NAME }}_${{ matrix.python-version }}_${{ matrix.os }}_pytest_${{ matrix.ANSYS_VERSION.version }}${{ matrix.ANSYS_VERSION.patch }}
          path: tests/junit/test-results.xml
        if: always()

      - name: "Upload coverage to Codecov"
        uses: codecov/codecov-action@v5

  examples:
    if: startsWith(github.head_ref, 'main') || github.event.action == 'ready_for_review' || !github.event.pull_request.draft
    uses: ./.github/workflows/examples.yml
    with:
      ANSYS_VERSION: ${{ github.event.inputs.ansys_version || vars.ANSYS_VERSION_DEFAULT }}
      python_versions: '["3.10"]'
      standalone_suffix: ${{ inputs.standalone_suffix || ''}}
    secrets: inherit

  docs:
    if: startsWith(github.head_ref, 'main') || github.event.action == 'ready_for_review' || !github.event.pull_request.draft
    uses: ./.github/workflows/docs.yml
    with:
      ANSYS_VERSION: ${{ github.event.inputs.ansys_version || vars.ANSYS_VERSION_DEFAULT }}
      python_version: "3.10"
      standalone_suffix: ${{ inputs.standalone_suffix || ''}}
      event_name: ${{ github.event_name }}
    secrets: inherit

  upload-development-docs:
    runs-on: ubuntu-latest
    if: ${{ github.ref == 'refs/heads/main' }}
    needs: [docs]
    steps:
      - name: "Upload development documentation"
        uses: ansys/actions/doc-deploy-dev@v10
        with:
          cname: ${{ env.DOCUMENTATION_CNAME }}
          token: ${{ secrets.PYANSYS_CI_BOT_TOKEN }}
          bot-user: ${{ secrets.PYANSYS_CI_BOT_USERNAME }}
          bot-email: ${{ secrets.PYANSYS_CI_BOT_EMAIL }}
          doc-artifact-name: HTML-doc-ansys-dpf-post.zip
          decompress-artifact: true
<<<<<<< HEAD

  sync-main-with-master:
    name: "Sync main with master"
    if: ${{ github.event_name == 'push' && github.ref == 'refs/heads/main' }}
    runs-on: ubuntu-latest
    steps:
      - name: "Install Git and clone project"
        uses: actions/checkout@08c6903cd8c0fde910a37f88322edcfb5dd907a8 # v5.0.0
        with:
          token: ${{ secrets.MIGRATION_PAT }}
          fetch-depth: 0

      - name: "Verify that main is the default branch"
        shell: bash
        run: |
          head_branch=$(git remote show origin | grep "HEAD branch:")
          main_branch=${head_branch#*: }
          
          if [[ $main_branch != "main" ]]; then
            echo "The default branch is not 'main'. It is set to '$main_branch'."
            echo "Please set 'main' as the default branch in the repository settings."
            exit 1
          fi

      - name: "Configure git username and email"
        shell: bash
        run: |
          git config --global user.name "${{ secrets.PYANSYS_CI_BOT_USERNAME }}"
          git config --global user.email "${{ secrets.PYANSYS_CI_BOT_EMAIL }}"

      - name: "Sync main to master"
        shell: bash
        run: |
          git checkout master
          git reset --hard main
          git push       
=======
    
>>>>>>> bcef0b75
<|MERGE_RESOLUTION|>--- conflicted
+++ resolved
@@ -242,44 +242,4 @@
           bot-user: ${{ secrets.PYANSYS_CI_BOT_USERNAME }}
           bot-email: ${{ secrets.PYANSYS_CI_BOT_EMAIL }}
           doc-artifact-name: HTML-doc-ansys-dpf-post.zip
-          decompress-artifact: true
-<<<<<<< HEAD
-
-  sync-main-with-master:
-    name: "Sync main with master"
-    if: ${{ github.event_name == 'push' && github.ref == 'refs/heads/main' }}
-    runs-on: ubuntu-latest
-    steps:
-      - name: "Install Git and clone project"
-        uses: actions/checkout@08c6903cd8c0fde910a37f88322edcfb5dd907a8 # v5.0.0
-        with:
-          token: ${{ secrets.MIGRATION_PAT }}
-          fetch-depth: 0
-
-      - name: "Verify that main is the default branch"
-        shell: bash
-        run: |
-          head_branch=$(git remote show origin | grep "HEAD branch:")
-          main_branch=${head_branch#*: }
-          
-          if [[ $main_branch != "main" ]]; then
-            echo "The default branch is not 'main'. It is set to '$main_branch'."
-            echo "Please set 'main' as the default branch in the repository settings."
-            exit 1
-          fi
-
-      - name: "Configure git username and email"
-        shell: bash
-        run: |
-          git config --global user.name "${{ secrets.PYANSYS_CI_BOT_USERNAME }}"
-          git config --global user.email "${{ secrets.PYANSYS_CI_BOT_EMAIL }}"
-
-      - name: "Sync main to master"
-        shell: bash
-        run: |
-          git checkout master
-          git reset --hard main
-          git push       
-=======
-    
->>>>>>> bcef0b75
+          decompress-artifact: true    
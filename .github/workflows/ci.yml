--- conflicted
+++ resolved
@@ -221,13 +221,8 @@
     if: startsWith(github.head_ref, 'master') || github.event.action == 'ready_for_review' || !github.event.pull_request.draft
     uses: ./.github/workflows/docs.yml
     with:
-<<<<<<< HEAD
-      ANSYS_VERSION: "252"
+      ANSYS_VERSION: ${{ github.event.inputs.ansys_version || vars.ANSYS_VERSION_DEFAULT }}
       python_version: "3.11"
-=======
-      ANSYS_VERSION: ${{ github.event.inputs.ansys_version || vars.ANSYS_VERSION_DEFAULT }}
-      python_version: "3.10"
->>>>>>> c57e6e1e
       standalone_suffix: ${{ inputs.standalone_suffix || ''}}
       event_name: ${{ github.event_name }}
     secrets: inherit

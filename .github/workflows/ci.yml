--- conflicted
+++ resolved
@@ -13,13 +13,8 @@
 
 env:
   PACKAGE_NAME: ansys-dpf-post
-<<<<<<< HEAD
-  ANSYS_VERSION: 221
-  MODULE: post
-=======
   MODULE: post
   ANSYS_VERSION: 222
->>>>>>> 42b05d9a
 
 jobs:
   Build_and_Test:
@@ -44,13 +39,8 @@
           dpf-standalone-TOKEN: ${{secrets.DPF_PIPELINE}}
           install_extras: plotting
 
-<<<<<<< HEAD
-      - name: "Test Package"
-        uses: pyansys/pydpf-actions/test_package@v2.2.dev1
-=======
       - name: "Prepare Testing Environment"
         uses: pyansys/pydpf-actions/prepare_tests@v2.2.dev1
->>>>>>> 42b05d9a
         with:
           DEBUG: true
 

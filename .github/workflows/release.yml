--- conflicted
+++ resolved
@@ -1,12 +1,6 @@
 name: Release
 
 on:
-#  pull_request:
-#    tags:
-#      - "*"
-#    branches:
-#      - "release*"
-
   push:
     tags:
       - "*"
@@ -40,13 +34,8 @@
           dpf-standalone-TOKEN: ${{secrets.DPF_PIPELINE}}
           install_extras: plotting
 
-<<<<<<< HEAD
-      - id: "Test Package"
-        uses: pyansys/pydpf-actions/test_package@v2.2.dev1
-=======
       - name: "Prepare Testing Environment"
         uses: pyansys/pydpf-actions/prepare_tests@v2.2.dev1
->>>>>>> 42b05d9a
         with:
           DEBUG: true
 
